<<<<<<< HEAD
mrmath dwi.mif mean -axis 3 - | testing_diff_data - mrmath/out1.mif -frac 1e-5
mrmath dwi.mif rms -axis 3 - | testing_diff_data - mrmath/out2.mif -frac 1e-5
mrconvert dwi.mif tmp-[].mif; mrmath tmp-??.mif median - | testing_diff_data - mrmath/out3.mif -frac 1e-5
=======
mrmath dwi.mif mean -axis 3 - | testing_diff_data - mrmath/out1.mif 1e-15
mrmath dwi.mif rms -axis 3 - | testing_diff_data - mrmath/out2.mif 1e-15
mrmath dwi.mif norm -axis 3 - | mrcalc - 0.12126781251816648 -mult - | testing_diff_data - mrmath/out2.mif 1e-3
mrconvert dwi.mif tmp-[].mif; mrmath tmp-??.mif median - | testing_diff_data - mrmath/out3.mif 1e-15
>>>>>>> 8570cbab
<|MERGE_RESOLUTION|>--- conflicted
+++ resolved
@@ -1,10 +1,4 @@
-<<<<<<< HEAD
 mrmath dwi.mif mean -axis 3 - | testing_diff_data - mrmath/out1.mif -frac 1e-5
 mrmath dwi.mif rms -axis 3 - | testing_diff_data - mrmath/out2.mif -frac 1e-5
-mrconvert dwi.mif tmp-[].mif; mrmath tmp-??.mif median - | testing_diff_data - mrmath/out3.mif -frac 1e-5
-=======
-mrmath dwi.mif mean -axis 3 - | testing_diff_data - mrmath/out1.mif 1e-15
-mrmath dwi.mif rms -axis 3 - | testing_diff_data - mrmath/out2.mif 1e-15
-mrmath dwi.mif norm -axis 3 - | mrcalc - 0.12126781251816648 -mult - | testing_diff_data - mrmath/out2.mif 1e-3
-mrconvert dwi.mif tmp-[].mif; mrmath tmp-??.mif median - | testing_diff_data - mrmath/out3.mif 1e-15
->>>>>>> 8570cbab
+mrmath dwi.mif norm -axis 3 - | mrcalc - 0.12126781251816648 -mult - | testing_diff_data - mrmath/out2.mif -frac 1e-5
+mrconvert dwi.mif tmp-[].mif; mrmath tmp-??.mif median - | testing_diff_data - mrmath/out3.mif -frac 1e-5