--- conflicted
+++ resolved
@@ -29,12 +29,8 @@
   from distutils.spawn import find_executable
   from mrtrix3 import app
 
-<<<<<<< HEAD
   # This is the only global variable that is _modified_ within this function
   global _processes
-=======
-  global _mrtrix_exe_list, _processes
->>>>>>> d9cb4f39
 
   # Vectorise the command string, preserving anything encased within quotation marks
   cmdsplit = shlex.split(cmd)
@@ -119,14 +115,10 @@
       handle_err = file_err.fileno()
     # Set off the processes
     try:
-<<<<<<< HEAD
-      process = subprocess.Popen (command, stdin=handle_in, stdout=handle_out, stderr=handle_err, env=_env)
-=======
       try:
-        process = subprocess.Popen (to_execute, stdin=handle_in, stdout=handle_out, stderr=handle_err, preexec_fn=os.setpgrp)
+        process = subprocess.Popen (to_execute, stdin=handle_in, stdout=handle_out, stderr=handle_err, env=_env, preexec_fn=os.setpgrp)
       except AttributeError:
-        process = subprocess.Popen (to_execute, stdin=handle_in, stdout=handle_out, stderr=handle_err)
->>>>>>> d9cb4f39
+        process = subprocess.Popen (to_execute, stdin=handle_in, stdout=handle_out, stderr=handle_err, env=_env)
       _processes.append(process)
       tempfiles.append( ( file_out, file_err ) )
     # FileNotFoundError not defined in Python 2.7
