--- conflicted
+++ resolved
@@ -1,9 +1,6 @@
 import argparse, os, sys
 import mrtrix3
-<<<<<<< HEAD
-=======
 from mrtrix3.utils import is_windows
->>>>>>> c5c7f9c8
 
 # These global constants can / should be accessed directly by scripts:
 # - 'ARGS' will contain the user's command-line inputs upon parsing of the command-line
@@ -72,22 +69,13 @@
            # Can't be handled; see https://bugs.python.org/issue9524
            # 'CTRL_C_EVENT': 'Terminated by user Ctrl-C input',
            # 'CTRL_BREAK_EVENT': 'Terminated by user Ctrl-Break input'
-<<<<<<< HEAD
-if mrtrix3.is_windows():
-=======
 if is_windows():
->>>>>>> c5c7f9c8
   _SIGNALS['SIGBREAK'] = 'Received Windows \'break\' signal'
 else:
   _SIGNALS['SIGTERM'] = 'Received termination signal'
 
 
 
-<<<<<<< HEAD
-def execute(): #pylint: disable=unused-variable
-  import inspect, shutil, signal
-  from mrtrix3 import ANSI, MRtrixError, run
-=======
 # Generally preferable to use:
 #   "import mrtrix3"
 #   "mrtrix3.execute()"
@@ -95,7 +83,6 @@
 def _execute(module): #pylint: disable=unused-variable
   import inspect, shutil, signal
   from mrtrix3 import ANSI, CONFIG, MRtrixError, run, setup_ansi
->>>>>>> c5c7f9c8
   global ARGS, CMDLINE, CONTINUE_OPTION, DO_CLEANUP, EXEC_NAME, FORCE_OVERWRITE, NUM_THREADS, SCRATCH_DIR, VERBOSITY, WORKING_DIR
 
   # Set up signal handlers
@@ -105,10 +92,6 @@
     except:
       pass
 
-<<<<<<< HEAD
-  module = inspect.getmodule(inspect.stack()[-1][0])
-=======
->>>>>>> c5c7f9c8
   CMDLINE = Parser()
   try:
     module.usage(CMDLINE)
@@ -163,13 +146,6 @@
   elif hasattr(ARGS, 'debug') and ARGS.debug:
     VERBOSITY = 3
 
-<<<<<<< HEAD
-  if hasattr(ARGS, 'cont') and ARGS.cont:
-    CONTINUE_OPTION = True
-    SCRATCH_DIR = os.path.abspath(ARGS.cont[0])
-    # Prevent error from re-appearing at end of terminal output if script continuation results in success
-    #   and -nocleanup is used
-=======
   if hasattr(ARGS, 'config') and ARGS.config:
     for keyval in ARGS.config:
       CONFIG[keyval[0]] = keyval[1]
@@ -179,7 +155,6 @@
   if hasattr(ARGS, 'cont') and ARGS.cont:
     CONTINUE_OPTION = True
     SCRATCH_DIR = os.path.abspath(ARGS.cont[0])
->>>>>>> c5c7f9c8
     try:
       os.remove(os.path.join(SCRATCH_DIR, 'error.txt'))
     except OSError:
@@ -190,8 +165,6 @@
   run.shared.set_num_threads(NUM_THREADS)
 
   CMDLINE.print_citation_warning()
-<<<<<<< HEAD
-=======
 
   return_code = 0
   try:
@@ -265,86 +238,9 @@
       else:
         console('Scratch directory retained; location: ' + SCRATCH_DIR)
   sys.exit(return_code)
->>>>>>> c5c7f9c8
-
-  return_code = 0
-  try:
-    module.execute()
-  except (run.MRtrixCmdError, run.MRtrixFnError) as exception:
-    is_cmd = isinstance(exception, run.MRtrixCmdError)
-    return_code = exception.returncode if is_cmd else 1
-    DO_CLEANUP = False
-    if SCRATCH_DIR:
-      with open(os.path.join(SCRATCH_DIR, 'error.txt'), 'w') as outfile:
-        outfile.write((exception.command if is_cmd else exception.function) + '\n\n' + str(exception) + '\n')
-    exception_frame = inspect.getinnerframes(sys.exc_info()[2])[-2]
-    try:
-      filename = exception_frame.filename
-      lineno = exception_frame.lineno
-    except: # Prior to Python 3.5
-      filename = exception_frame[1]
-      lineno = exception_frame[2]
-    sys.stderr.write('\n')
-    sys.stderr.write(EXEC_NAME + ': ' + ANSI.error + '[ERROR] ' + (exception.command if is_cmd else exception.function) + ANSI.clear + ' ' + ANSI.debug + '(' + os.path.basename(filename) + ':' + str(lineno) + ')' + ANSI.clear + '\n')
-    if str(exception):
-      sys.stderr.write(EXEC_NAME + ': ' + ANSI.error + '[ERROR] Information from failed ' + ('command' if is_cmd else 'function') + ':' + ANSI.clear + '\n')
-      sys.stderr.write(EXEC_NAME + ':\n')
-      for line in str(exception).splitlines():
-        sys.stderr.write(' ' * (len(EXEC_NAME)+2) + line + '\n')
-      sys.stderr.write(EXEC_NAME + ':\n')
-    else:
-      sys.stderr.write(EXEC_NAME + ': ' + ANSI.error + '[ERROR] Failed ' + ('command' if is_cmd else 'function') + ' did not provide any output information' + ANSI.clear + '\n')
-    sys.stderr.write(EXEC_NAME + ': ' + ANSI.error + '[ERROR] For debugging, inspect contents of scratch directory: ' + SCRATCH_DIR + ANSI.clear + '\n')
-    sys.stderr.flush()
-  except MRtrixError as exception:
-    return_code = 1
-    sys.stderr.write('\n')
-    sys.stderr.write(EXEC_NAME + ': ' + ANSI.error + '[ERROR] ' + str(exception) + ANSI.clear + '\n')
-    sys.stderr.flush()
-  except Exception as exception: # pylint: disable=broad-except
-    return_code = 1
-    sys.stderr.write('\n')
-    sys.stderr.write(EXEC_NAME + ': ' + ANSI.error + '[ERROR] Unhandled Python exception:' + ANSI.clear + '\n')
-    sys.stderr.write(EXEC_NAME + ': ' + ANSI.error + '[ERROR]' + ANSI.clear + '   ' + ANSI.console + type(exception).__name__ + ': ' + str(exception) + ANSI.clear + '\n')
-    traceback = sys.exc_info()[2]
-    sys.stderr.write(EXEC_NAME + ': ' + ANSI.error + '[ERROR] Traceback:' + ANSI.clear + '\n')
-    for item in inspect.getinnerframes(traceback)[1:]:
-      try:
-        filename = item.filename
-        lineno = item.lineno
-        function = item.function
-        calling_code = item.code_context
-      except AttributeError: # Prior to Python 3.5
-        filename = item[1]
-        lineno = item[2]
-        function = item[3]
-        calling_code = item[4]
-      sys.stderr.write(EXEC_NAME + ': ' + ANSI.error + '[ERROR]' + ANSI.clear + '   ' + ANSI.console + filename + ':' + str(lineno) + ' (in ' + function + '())' + ANSI.clear + '\n')
-      for line in calling_code:
-        sys.stderr.write(EXEC_NAME + ': ' + ANSI.error + '[ERROR]' + ANSI.clear + '     ' + ANSI.debug + line.strip() + ANSI.clear + '\n')
-  finally:
-    if os.getcwd() != WORKING_DIR:
-      if not return_code:
-        console('Changing back to original directory (' + WORKING_DIR + ')')
-      os.chdir(WORKING_DIR)
-    if SCRATCH_DIR:
-      if DO_CLEANUP:
-        if not return_code:
-          console('Deleting scratch directory (' + SCRATCH_DIR + ')')
-        try:
-          shutil.rmtree(SCRATCH_DIR)
-        except OSError:
-          pass
-        SCRATCH_DIR = ''
-      else:
-        console('Scratch directory retained; location: ' + SCRATCH_DIR)
-  sys.exit(return_code)
-
-
-<<<<<<< HEAD
-
-=======
->>>>>>> c5c7f9c8
+
+
+
 def check_output_path(path): #pylint: disable=unused-variable
   from mrtrix3 import MRtrixError
   global ARGS, FORCE_OVERWRITE, WORKING_DIR
@@ -567,12 +463,9 @@
            '  . ',
            ' .  ' ]
 
-<<<<<<< HEAD
-=======
   WRAPON = '\033[?7h'
   WRAPOFF = '\033[?7l'
 
->>>>>>> c5c7f9c8
   def __init__(self, msg, target=0):
     from mrtrix3 import ANSI, run
     global EXEC_NAME, VERBOSITY
@@ -585,18 +478,12 @@
     self.old_value = 0
     self.orig_verbosity = VERBOSITY
     self.value = 0
-<<<<<<< HEAD
-    VERBOSITY = run.shared.verbosity = VERBOSITY - 1 if VERBOSITY else 0
-    if self.isatty:
-      sys.stderr.write(EXEC_NAME + ': ' + ANSI.execute + '[' + ('{0:>3}%'.format(self.value) if self.multiplier else ProgressBar.BUSY[0]) + ']' + ANSI.clear + ' ' + ANSI.console + self.message + '... ' + ANSI.clear + ANSI.lineclear + self.newline)
-=======
     # Only disable wrapping if the progress bar is the only thing being printed
     self.wrapoff = '' if self.newline else ProgressBar.WRAPOFF
     self.wrapon = '' if self.newline else ProgressBar.WRAPON
     VERBOSITY = run.shared.verbosity = VERBOSITY - 1 if VERBOSITY else 0
     if self.isatty:
       sys.stderr.write(self.wrapoff + EXEC_NAME + ': ' + ANSI.execute + '[' + ('{0:>3}%'.format(self.value) if self.multiplier else ProgressBar.BUSY[0]) + ']' + ANSI.clear + ' ' + ANSI.console + self.message + '... ' + ANSI.clear + ANSI.lineclear + self.wrapoff + self.newline)
->>>>>>> c5c7f9c8
     else:
       sys.stderr.write(EXEC_NAME + ': ' + self.message + '... [' + self.newline)
     sys.stderr.flush()
@@ -641,69 +528,17 @@
     global EXEC_NAME
     assert not self.iscomplete
     if self.isatty:
-<<<<<<< HEAD
-      sys.stderr.write('\r' + EXEC_NAME + ': ' + ANSI.execute + '[' + ('{0:>3}%'.format(self.value) if self.multiplier else ProgressBar.BUSY[self.counter%6]) + ']' + ANSI.clear + ' ' + ANSI.console + self.message + '... ' + ANSI.clear + ANSI.lineclear + self.newline)
-=======
       sys.stderr.write(self.wrapoff + '\r' + EXEC_NAME + ': ' + ANSI.execute + '[' + ('{0:>3}%'.format(self.value) if self.multiplier else ProgressBar.BUSY[self.counter%6]) + ']' + ANSI.clear + ' ' + ANSI.console + self.message + '... ' + ANSI.clear + ANSI.lineclear + self.wrapon + self.newline)
->>>>>>> c5c7f9c8
     else:
       if self.newline:
         sys.stderr.write(EXEC_NAME + ': ' + self.message + '... [' + ('=' * int(self.value/2)) + self.newline)
       else:
         sys.stderr.write('=' * (int(self.value/2) - int(self.old_value/2)))
     sys.stderr.flush()
-<<<<<<< HEAD
-=======
-
->>>>>>> c5c7f9c8
-
-
-
-# A simple wrapper class for executing a set of commands or functions of some known length,
-#   generating and managing a progress bar as it does so
-# Can use in one of two ways:
-# - Construct using a progress bar message, and the number of commands / functions that are to be executed;
-#     each is then executed by calling member functions command() and function(), which
-#     use the corresponding functions in the mrtrix3.run module
-# - Construct using a progress bar message, and a list of command strings to run;
-#     all commands within the list will be executed sequentially within the constructor
-class RunList(object): #pylint: disable=unused-variable
-  def __init__(self, message, value):
-    from mrtrix3 import run
-    if isinstance(value, int):
-      self.progress = ProgressBar(message, value)
-      self.target_count = value
-      self.counter = 0
-      self.valid = True
-    elif isinstance(value, list):
-      assert all(isinstance(entry, str) for entry in value)
-      self.progress = ProgressBar(message, len(value))
-      for entry in value:
-        run.command(entry)
-        self.progress.increment()
-      self.progress.done()
-      self.valid = False
-    else:
-      raise TypeError('Construction of RunList class expects either an '
-                      'integer (number of commands/functions to run), or a '
-                      'list of command strings to execute')
-  def command(self, cmd):
-    from mrtrix3 import run
-    assert self.valid
-    run.command(cmd)
-    self._increment()
-  def function(self, func, *args, **kwargs):
-    from mrtrix3 import run
-    assert self.valid
-    run.function(func, *args, **kwargs)
-    self._increment()
-  def _increment(self):
-    self.counter += 1
-    if self.counter == self.target_count:
-      self.progress.done()
-      self.valid = False
-    else:
-      self.progress.increment()
+
+
+
+
 
 
 
@@ -740,12 +575,8 @@
       standard_options.add_argument('-debug', action='store_true', help='display debugging messages.')
       self.flag_mutually_exclusive_options( [ 'info', 'quiet', 'debug' ] )
       standard_options.add_argument('-force', action='store_true', help='force overwrite of output files.')
-<<<<<<< HEAD
-      standard_options.add_argument('-nthreads', metavar='number', type=int, help='use this number of threads in multi-threaded applications (set to 0 to disable multi-threading)')
-=======
       standard_options.add_argument('-nthreads', metavar='number', type=int, help='use this number of threads in multi-threaded applications (set to 0 to disable multi-threading).')
       standard_options.add_argument('-config', action='append', metavar='key value', nargs=2, help='temporarily set the value of an MRtrix config file entry.')
->>>>>>> c5c7f9c8
       standard_options.add_argument('-help', action='store_true', help='display this information page and exit.')
       standard_options.add_argument('-version', action='store_true', help='display version information and exit.')
       script_options = self.add_argument_group('Additional standard options for Python scripts')
@@ -767,10 +598,6 @@
   def set_synopsis(self, text):
     self._synopsis = text
 
-<<<<<<< HEAD
-  def add_citation(self, condition, reference, is_external): #pylint: disable=unused-variable
-    self._citation_list.append( (condition, reference) )
-=======
   def add_citation(self, citation, **kwargs): #pylint: disable=unused-variable
     # condition, is_external
     condition = kwargs.pop('condition', None)
@@ -778,7 +605,6 @@
     if kwargs:
       raise TypeError('Unsupported keyword arguments passed to app.Parser.add_citation(): ' + str(kwargs))
     self._citation_list.append( (condition, citation) )
->>>>>>> c5c7f9c8
     if is_external:
       self._external_citations = True
 
@@ -991,11 +817,8 @@
           group_text += ' ' + option.dest.upper()
         # Any options that haven't tripped one of the conditions above should be a store_true or store_false, and
         #   therefore there's nothing to be appended to the option instruction
-<<<<<<< HEAD
-=======
         if isinstance(option, argparse._AppendAction):
           group_text += '  (multiple uses permitted)'
->>>>>>> c5c7f9c8
         group_text += '\n'
         group_text += wrapper_other.fill(option.help) + '\n'
         group_text += '\n'
@@ -1066,13 +889,9 @@
 
     def print_group_options(group):
       for option in group._group_actions:
-<<<<<<< HEAD
-        sys.stdout.write('OPTION ' + '/'.join(option.option_strings) + ' 1 0\n')
-=======
         optional = '0' if option.required else '1'
         allow_multiple = '1' if isinstance(option, argparse._AppendAction) else '0'
         sys.stdout.write('OPTION ' + '/'.join(option.option_strings) + ' ' + optional + ' ' + allow_multiple + '\n')
->>>>>>> c5c7f9c8
         sys.stdout.write(option.help + '\n')
         if option.metavar:
           if isinstance(option.metavar, tuple):
@@ -1133,14 +952,10 @@
             option_text += ' '.join(option.metavar)
           else:
             option_text += option.metavar
-<<<<<<< HEAD
-        group_text += '+ **-' + option_text + '**<br>' + option.help + '\n\n'
-=======
         group_text += '+ **-' + option_text + '**'
         if isinstance(option, argparse._AppendAction):
           group_text += '  *(multiple uses permitted)*'
         group_text += '<br>' + option.help + '\n\n'
->>>>>>> c5c7f9c8
       return group_text
 
     ungrouped_options = self._get_ungrouped_options()
@@ -1222,14 +1037,10 @@
           else:
             option_text += option.metavar
         group_text += '\n'
-<<<<<<< HEAD
-        group_text += '- **' + option_text + '** ' + option.help.replace('|', '\\|') + '\n'
-=======
         group_text += '- **' + option_text + '**'
         if isinstance(option, argparse._AppendAction):
           group_text += '  *(multiple uses permitted)*'
         group_text += ' ' + option.help.replace('|', '\\|') + '\n'
->>>>>>> c5c7f9c8
       return group_text
 
     ungrouped_options = self._get_ungrouped_options()
@@ -1285,8 +1096,6 @@
            isinstance(group._group_actions[0], argparse._SubParsersAction)) and \
            not group == self._positionals and \
            group.title != 'optional arguments'
-<<<<<<< HEAD
-=======
 
 
 
@@ -1331,7 +1140,6 @@
 
 
 
->>>>>>> c5c7f9c8
 
 
 
