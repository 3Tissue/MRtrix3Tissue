<<<<<<< HEAD
/*
   Copyright 2008 Brain Research Institute, Melbourne, Australia

   Written by J-Donald Tournier, 19/05/09.

   This file is part of MRtrix.

   MRtrix is free software: you can redistribute it and/or modify
   it under the terms of the GNU General Public License as published by
   the Free Software Foundation, either version 3 of the License, or
   (at your option) any later version.

   MRtrix is distributed in the hope that it will be useful,
   but WITHOUT ANY WARRANTY; without even the implied warranty of
   MERCHANTABILITY or FITNESS FOR A PARTICULAR PURPOSE.  See the
   GNU General Public License for more details.

   You should have received a copy of the GNU General Public License
   along with MRtrix.  If not, see <http://www.gnu.org/licenses/>.

 */

#ifndef __math_matrix_h__
#define __math_matrix_h__

#include <memory>

#include <gsl/gsl_matrix.h>
#include <gsl/gsl_blas.h>
#include <gsl/gsl_matrix.h>
#include <gsl/gsl_vector.h>
#include <gsl/gsl_linalg.h>

#include "mrtrix.h"
#include "file/ofstream.h"
#include "math/math.h"
#include "math/vector.h"

#ifdef __math_complex_h__
#include <gsl/gsl_matrix_complex_double.h>
#include <gsl/gsl_matrix_complex_float.h>
#endif

//! \cond skip

#define LOOP(op) for (size_t i = 0; i < size1; i++) { for (size_t j = 0; j < size2; j++) { op; } }

//! \endcond


namespace MR
{
  namespace Math
  {

    //! \cond skip

    template <typename ValueType> class GSLMatrix;
    template <> class GSLMatrix <float> : public gsl_matrix_float
    {
      public:
        void set (float* p) {
          data = p;
        }
    };
    template <> class GSLMatrix <double> : public gsl_matrix
    {
      public:
        void set (double* p) {
          data = p;
        }
    };

#ifdef __math_complex_h__

    template <> class GSLMatrix <cfloat> : public gsl_matrix_complex_float
    {
      public:
        void set (cfloat* p) {
          data = (float*) p;
        }
    };
    template <> class GSLMatrix <cdouble> : public gsl_matrix_complex
    {
      public:
        void set (cdouble* p) {
          data = (double*) p;
        }
    };

#endif

    //! \endcond



    /** @addtogroup linalg
      @{ */

    //! A matrix class
    /*! This class is a thin wrapper around the GSL matrix classes, and can be
     * passed to existing GSL functions by pointer using the gsl() member
     * functions.
     *
     * Here are some examples:
     * \code
     * // create instance of Matrix:
     * Math::Matrix<float> M (10,10);
     *
     * // set all elements to zero:
     * M = 0.0;
     *
     * // set diagonal elements to 1 (this uses the diagonal() function,
     * // which returns a Vector::View):
     * M.diagonal() = 1.0;
     *
     * // create instance of Vector from data file:
     * Math::Vector<double> V ("mydatafile.txt");
     *
     * // set every other element of the bottom row to the contents of V
     * // (in this case, this assumes that V has size 5):
     * M.row(9).sub(0,10,2) = V;
     *
     * // in the above, M.row(9) returns the 9th row as a Vector::View,
     * // and the .sub(0,10,2) return a Vector::View of this, skipping
     * // every other element (i.e. stride 2).
     * \endcode
     */
    template <typename ValueType> 
      class Matrix : protected GSLMatrix<ValueType>
    {
      public:
        template <typename U> friend class Matrix;
        typedef ValueType value_type;
        typedef typename Vector<ValueType>::View VectorView;

        class View;

        //! construct empty matrix
        Matrix () throw () {
          size1 = size2 = tda = 0;
          data = NULL;
          block = NULL;
          owner = 1;
        }

        //! construct from View
        explicit Matrix (const View& V) {
          Matrix<ValueType>::size1 = V.size1;
          Matrix<ValueType>::size2 = V.size2;
          Matrix<ValueType>::tda = V.tda;
          Matrix<ValueType>::set (V.data);
          Matrix<ValueType>::block = NULL;
          Matrix<ValueType>::owner = 0;
        }

        //! copy constructor
        explicit Matrix (const Matrix& M) {
          initialize (M.rows(), M.columns());
          LOOP (operator() (i,j) = M (i,j));
        }

        //! copy constructor
        template <typename U> Matrix (const Matrix<U>& M) {
          initialize (M.rows(), M.columns());
          LOOP (operator() (i,j) = M (i,j));
        }

        //! construct matrix of size \a nrows by \a ncolumns
        /** \note the elements of the matrix are left uninitialised. */
        explicit Matrix (size_t nrows, size_t ncolumns) {
          initialize (nrows, ncolumns);
        }

        //! construct from existing data array
        /*! \note with this constructor, the matrix is not responsible for
         * managing data allocation or deallocation. The matrix will simply
         * allow access to the data provided using the Matrix interface. The
         * underlying data array must remain accessible during the lifetime of
         * the Matrix class. */
        explicit Matrix (ValueType* data, size_t nrows, size_t ncolumns) throw () {
          size1 = nrows;
          size2 = tda = ncolumns;
          set (data);
          block = NULL;
          owner = 0;
        }
        //! construct from existing data array with non-standard row stride
        /*! \note with this constructor, the matrix is not responsible for
         * managing data allocation or deallocation. The matrix will simply
         * allow access to the data provided using the Matrix interface. The
         * underlying data array must remain accessible during the lifetime of
         * the Matrix class. */
        explicit Matrix (ValueType* data, size_t nrows, size_t ncolumns, size_t row_skip) throw () {
          size1 = nrows;
          size2 = ncolumns;
          tda = row_skip;
          set (data);
          block = NULL;
          owner = 0;
        }

        //! construct a matrix by reading from the text file \a filename
        explicit Matrix (const std::string& filename) {
          size1 = size2 = tda = 0;
          data = NULL;
          block = NULL;
          owner = 1;
          load (filename);
        }

        //! destructor
        ~Matrix () {
          if (block) {
            assert (owner);
            GSLBlock<ValueType>::free (block);
          }
        }

        //! deallocate the matrix data
        Matrix& clear () {
          if (block) {
            assert (owner);
            GSLBlock<ValueType>::free (block);
          }
          size1 = size2 = tda = 0;
          data = NULL;
          block = NULL;
          owner = 1;
          return *this;
        }
        //! allocate the matrix to have the same size as \a M
        Matrix& allocate (const Matrix& M) {
          allocate (M.rows(), M.columns());
          return *this;
        }
        //! allocate the matrix to have the same size as \a M
        template <typename U> Matrix& allocate (const Matrix<U>& M) {
          allocate (M.rows(), M.columns());
          return *this;
        }

        //! allocate the matrix to have size \a nrows by \a ncolumns
        Matrix& allocate (size_t nrows, size_t ncolumns) {
          if (rows() == nrows && columns() == ncolumns)
            return *this;
          if (!owner) {
            FAIL ("attempt to allocate view of a Matrix!");
            abort();
          }
          if (block) {
            if (block->size < nrows * ncolumns) {
              GSLBlock<ValueType>::free (block);
              block = NULL;
            }
          }

          if (!block && nrows*ncolumns) {
            block = GSLBlock<ValueType>::alloc (nrows * ncolumns);
            if (!block)
              throw Exception ("Failed to allocate memory for Matrix data");
          }
          size1 = nrows;
          size2 = tda = ncolumns;
          owner = 1;
          data = block ? block->data : NULL;
          return *this;
        }

        //! resize the matrix to have size \a nrows by \a ncolumns, preserving existing data
        /*! The \c fill_value argument determines what value the elements of
         * the Matrix will be set to in case the size requested exceeds the
         * current size. */
        Matrix& resize (size_t nrows, size_t ncolumns, value_type fill_value = value_type (0.0)) {
          if (!owner) {
            FAIL ("attempt to resize view of a Matrix!");
            abort();
          }
          if (nrows == 0 || ncolumns == 0) {
            size1 = size2 = 0;
            return *this;
          }
          if (nrows == size1 && ncolumns == size2) {
            return *this;
          }
          if (!block) {
            allocate (nrows, ncolumns);
            operator= (fill_value);
            return *this;
          }
          if (ncolumns > tda || nrows*tda > block->size) {
            Matrix M (nrows, ncolumns);
            M.sub (0, rows(), 0, columns()) = *this;
            M.sub (rows(), M.rows(), 0, columns()) = fill_value;
            M.sub (0, M.rows(), columns(), M.columns()) = fill_value;
            swap (M);
            return *this;
          }
          size1 = nrows;
          size2 = ncolumns;
          return *this;
        }

        //! read matrix data from the text file \a filename
        Matrix& load (const std::string& filename) {
          std::ifstream in (filename.c_str());
          if (!in)
            throw Exception ("cannot open matrix file \"" + filename + "\": " + strerror (errno));
          try {
            in >> *this;
          }
          catch (Exception& E) {
            throw Exception (E, "error loading matrix file \"" + filename + "\"");
          }
          return *this;
        }

        //! write to text file \a filename
        void save (const std::string& filename, int precision = 0) const {
          File::OFStream out (filename);
          if (precision > 0)
            out.precision (precision);
          out << *this;
        }

        //! used to obtain a pointer to the underlying GSL structure
        GSLMatrix<ValueType>* gsl () {
          return this;
        }

        //! used to obtain a pointer to the underlying GSL structure
        const GSLMatrix<ValueType>* gsl () const {
          return this;
        }

        //! assign the specified \a value to all elements of the matrix
        Matrix&  operator= (ValueType value) throw () {
          LOOP (operator() (i,j) = value);
          return *this;
        }

        //! assign the values in \a M to the corresponding elements of the matrix
        Matrix&  operator= (const Matrix& M) {
          allocate (M);
          LOOP (operator() (i,j) = M (i,j));
          return *this;
        }

        //! assign the values in \a M to the corresponding elements of the matrix
        template <typename U> Matrix& operator= (const Matrix<U>& M) {
          allocate (M);
          LOOP (operator() (i,j) = M (i,j));
          return *this;
        }

        //! comparison operator
        bool operator== (const Matrix& M) throw () {
          return ! (*this != M);
        }

        //! comparison operator
        bool operator!= (const Matrix& M) throw () {
          if (rows() != M.rows() || columns() != M.columns()) return true;
          LOOP (if (operator() (i,j) != M (i,j)) return true);
          return false;
        }

        //! swap contents with \a M without copying
        void swap (Matrix& M) throw () {
          char c [sizeof (Matrix)];
          memcpy (&c, this, sizeof (Matrix));
          memcpy (this, &M, sizeof (Matrix));
          memcpy (&M, &c, sizeof (Matrix));
        }

        //! return reference to element at \a i, \a j
        ValueType& operator() (size_t i, size_t j) throw () {
          assert (i < rows());
          assert (j < columns());
          return ptr() [i * tda + j];
        }

        //! return const reference to element at \a i, \a j
        const ValueType& operator() (size_t i, size_t j) const throw () {
          assert (i < rows());
          assert (j < columns());
          return ptr() [i * tda + j];
        }

        //! return number of rows of matrix
        size_t rows () const throw () {
          return size1;
        }

        //! return number of columns of matrix
        size_t columns () const throw () {
          return size2;
        }

        //! true if matrix points to existing data
        bool is_set () const throw () {
          return ptr();
        }

        //! return a pointer to the underlying data
        ValueType* ptr () throw () {
          return (ValueType*) (data);
        }

        //! return a pointer to the underlying data
        const ValueType* ptr () const throw () {
          return (const ValueType*) (data);
        }

        //! return the row stride
        size_t row_stride () const throw () {
          return tda;
        }

        //! set all elements of matrix to zero
        Matrix& zero () {
          LOOP (operator() (i,j) = 0.0);
          return *this;
        }

        //! set all diagonal elements of matrix to one, and all others to zero
        Matrix& identity () throw () {
          LOOP (operator() (i,j) = (i==j?1.0:0.0));
          return *this;
        }

        //! add \a value to all elements of the matrix
        Matrix& operator+= (ValueType value) throw () {
          LOOP (operator() (i,j) += value);
          return *this;
        }
        //! subtract \a value from all elements of the matrix
        Matrix& operator-= (ValueType value) throw () {
          LOOP (operator() (i,j) -= value);
          return *this;
        }
        //! multiply all elements of the matrix by \a value
        Matrix& operator*= (ValueType value) throw () {
          LOOP (operator() (i,j) *= value);
          return *this;
        }
        //! divide all elements of the matrix by \a value
        Matrix& operator/= (ValueType value) throw () {
          LOOP (operator() (i,j) /= value);
          return *this;
        }

        //! add each element of \a M to the corresponding element of the matrix
        Matrix& operator+= (const Matrix& M) throw () {
          assert (rows() == M.rows() && columns() == M.columns());
          LOOP (operator() (i,j) += M (i,j));
          return *this;
        }

        //! subtract each element of \a M from the corresponding element of the matrix
        Matrix& operator-= (const Matrix& M) throw () {
          assert (rows() == M.rows() && columns() == M.columns());
          LOOP (operator() (i,j) -= M (i,j));
          return *this;
        }

        //! multiply each element of the matrix by the corresponding element of \a M
        Matrix& operator*= (const Matrix& M) throw () {
          assert (rows() == M.rows() && columns() == M.columns());
          LOOP (operator() (i,j) *= M (i,j));
          return *this;
        }

        //! divide each element of the matrix by the corresponding element of \a M
        Matrix& operator/= (const Matrix& M) throw () {
          assert (rows() == M.rows() && columns() == M.columns());
          LOOP (operator() (i,j) /= M (i,j));
          return *this;
        }

        //! exponentiate each element of the matrix by \a power
        Matrix& pow (ValueType power) throw () {
          LOOP (operator() (i,j) = std::pow (operator() (i,j), power));
          return *this;
        }

        //! square each element of the matrix
        Matrix& sqrt () throw () {
          LOOP (operator() (i,j) = std::sqrt (operator() (i,j)));
          return *this;
        }

        //! check whether Matrix is a view of other data
        /*! If a matrix is a view, it will not be capable of any form of data
         * re-allocation. */
        bool is_view () const {
          return !owner;
        }

        //! return a view of the matrix
        View view () throw () {
          return View (ptr(), rows(), columns(), row_stride());
        }

        //! set current Matrix to be a view of another
        Matrix& view (const Matrix& V) throw () {
          if (block) {
            assert (owner);
            GSLBlock<ValueType>::free (block);
          }
          Matrix<ValueType>::size1 = V.size1;
          Matrix<ValueType>::size2 = V.size2;
          Matrix<ValueType>::tda = V.tda;
          Matrix<ValueType>::set (V.data);
          block = NULL;
          owner = 0;
          return *this;
        }


        //! return a Matrix::View corresponding to a submatrix of the matrix
        View sub (size_t from_row, size_t to_row, size_t from_column, size_t to_column) throw () {
          assert (from_row <= to_row && to_row <= rows());
          assert (from_column <= to_column && to_column <= columns());
          return View (ptr() + from_row*tda + from_column,
              to_row-from_row, to_column-from_column, tda);
        }

        //! return a Matrix::View corresponding to a submatrix of the matrix
        const View sub (size_t from_row, size_t to_row, size_t from_column, size_t to_column) const throw () {
          assert (from_row <= to_row && to_row <= rows());
          assert (from_column <= to_column && to_column <= columns());
          return View (const_cast<ValueType*> (ptr() + from_row*tda + from_column),
              to_row-from_row, to_column-from_column, tda);
        }

        //! return a Vector::View corresponding to a row of the matrix
        VectorView row (size_t index = 0) throw () {
          assert (index < rows());
          return VectorView (ptr() +index*tda, size2, 1);
        }
        //! return a Vector::View corresponding to a row of the matrix
        const VectorView row (size_t index = 0) const throw () {
          assert (index < rows());
          return VectorView (const_cast<ValueType*> (ptr()) +index*tda, size2, 1);
        }

        //! return a Vector::View corresponding to a column of the matrix
        VectorView column (size_t index = 0) throw () {
          assert (index < columns());
          return VectorView (ptr() +index, size1, tda);
        }

        //! return a Vector::View corresponding to a column of the matrix
        const VectorView column (size_t index = 0) const throw () {
          assert (index < columns());
          return VectorView (const_cast<ValueType*> (ptr()) +index, size1, tda);
        }

        //! return a Vector::View corresponding to the diagonal of the matrix
        VectorView diagonal () throw () {
          assert (rows() > 0 && columns() > 0);
          return VectorView (ptr(), MIN (size1,size2), tda+1);
        }

        //! return a Vector::View corresponding to the diagonal of the matrix
        const VectorView diagonal () const throw () {
          assert (rows() > 0 && columns() > 0);
          return VectorView (const_cast<ValueType*> (ptr()), MIN (size1,size2), tda+1);
        }

        //! return a Vector::View corresponding to a diagonal of the matrix
        /** \param offset the diagonal to obtain. If \a offset > 0, return the corresponding upper diagonal.
          If \a offset < 0, return the corresponding lower diagonal. */
        VectorView diagonal (int offset) throw () {
          assert (rows() > 0 && columns() > 0);
          if (offset == 0) return diagonal();
          if (offset < 0)
            return VectorView (ptr()-tda*offset,
                MIN (size1+offset,size2+offset), tda+1);
          return VectorView (ptr() +offset,
              MIN (size1-offset,size2-offset), tda+1);
        }

        //! return a Vector::View corresponding to a diagonal of the matrix
        /** \param offset the diagonal to obtain. If \a offset > 0, return the corresponding upper diagonal.
          If \a offset < 0, return the corresponding lower diagonal. */
        const VectorView diagonal (int offset) const throw () {
          assert (rows() > 0 && columns() > 0);
          if (offset == 0) return (diagonal());
          if (offset < 0)
            return VectorView (const_cast<ValueType*> (ptr()-tda*offset),
                MIN (size1+offset,size2+offset), tda+1);
          return VectorView (const_cast<ValueType*> (ptr() +offset),
              MIN (size1-offset,size2-offset), tda+1);
        }

        //! swap two rows of the matrix
        void swap_rows (size_t n, size_t m) {
          for (size_t i = 0; i < size2; i++)
            std::swap (operator() (n,i), operator() (m,i));
        }

        //! swap two columns of the matrix
        void swap_columns (size_t n, size_t m) {
          for (size_t i = 0; i < size1; i++)
            std::swap (operator() (i,n), operator() (i,m));
        }


        //! write the matrix \a M to \a stream as text
        friend std::ostream& operator<< (std::ostream& stream, const Matrix& M) {
          for (size_t i = 0; i < M.rows(); i++) {
            for (size_t j = 0; j < M.columns(); j++)
              stream << str(M(i,j), 10) << " ";
            stream << "\n";
          }
          return stream;
        }

        //! read the matrix data from \a stream and assign to the matrix \a M
        friend std::istream& operator>> (std::istream& stream, Matrix& M) {
          std::vector<std::unique_ptr<std::vector<ValueType>>> V;
          std::string sbuf;

          while (getline (stream, sbuf)) {
            sbuf = strip (sbuf.substr (0, sbuf.find_first_of ('#')));
            if (sbuf.empty()) 
              continue;

            V.push_back (std::unique_ptr<std::vector<ValueType>> (new std::vector<ValueType>));

            const auto elements = MR::split (sbuf, " ,;\t", true);
            for (const auto& entry : elements)
              V.back()->push_back (to<ValueType> (entry));

            if (V.size() > 1)
              if (V.back()->size() != V[0]->size())
                throw Exception ("uneven rows in matrix");
          }
          if (stream.bad()) 
            throw Exception (strerror (errno));

          if (!V.size())
            throw Exception ("no data in file");

          M.allocate (V.size(), V[0]->size());

          for (size_t i = 0; i < M.rows(); i++) {
            const std::vector<ValueType>& W (*V[i]);
            for (size_t j = 0; j < M.columns(); j++)
              M(i,j) = W[j];
          }

          return stream;
        }

      protected:
        using GSLMatrix<ValueType>::size1;
        using GSLMatrix<ValueType>::size2;
        using GSLMatrix<ValueType>::tda;
        using GSLMatrix<ValueType>::block;
        using GSLMatrix<ValueType>::owner;
        using GSLMatrix<ValueType>::data;
        using GSLMatrix<ValueType>::set;

        void initialize (size_t nrows, size_t ncolumns) {
          if (nrows && ncolumns) {
            block = GSLBlock<ValueType>::alloc (nrows * ncolumns);
            if (!block)
              throw Exception ("Failed to allocate memory for Matrix data");
          }
          else block = NULL;
          size1 = nrows;
          size2 = tda = ncolumns;
          owner = 1;
          data = block ? block->data : NULL;
        }
    };





    //! A class to reference existing Matrix data
    /*! This class is used purely to access and modify the elements of
     * existing Matrices. It cannot perform allocation/deallocation or
     * resizing operations. It is designed to be returned by members
     * functions of the Matrix classes to allow convenient access to
     * specific portions of the data (i.e. a subset of a Matrix).
     */
    template <class ValueType>
      class Matrix<ValueType>::View : public Matrix<ValueType>
      {
        public:
          View (const View& M) : Matrix<ValueType> (M) { }

          Matrix<ValueType>& operator= (ValueType value) throw () {
            return Matrix<ValueType>::operator= (value);
          }
          Matrix<ValueType>& operator= (const Matrix<ValueType>& M) throw () {
            return Matrix<ValueType>::operator= (M);
          }
          template <typename U> Matrix<ValueType>& operator= (const Matrix<U>& M) throw () {
            return Matrix<ValueType>::operator= (M);
          }

        private:
          View () {
            assert (0);
          }
          View (const Matrix<ValueType>&) { assert (0); }
          template <typename U> View (const Matrix<U>&) { assert (0); }

          View (ValueType* data, size_t nrows, size_t ncolumns, size_t row_skip) throw () {
            Matrix<ValueType>::size1 = nrows;
            Matrix<ValueType>::size2 = ncolumns;
            Matrix<ValueType>::tda = row_skip;
            Matrix<ValueType>::set (data);
            Matrix<ValueType>::block = NULL;
            Matrix<ValueType>::owner = 0;
          }

          friend class Matrix<ValueType>;
      };


    //! \cond skip

    namespace
    {
      // double definitions:

      inline void gemm (CBLAS_TRANSPOSE op_A, CBLAS_TRANSPOSE op_B, double alpha, const Matrix<double>& A, const Matrix<double>& B, double beta, Matrix<double>& C)
      {
        gsl_blas_dgemm (op_A, op_B, alpha, A.gsl(), B.gsl(), beta, C.gsl());
      }

      inline void gemv (CBLAS_TRANSPOSE op_A, double alpha, const Matrix<double>& A, const Vector<double>& x, double beta, Vector<double>& y)
      {
        gsl_blas_dgemv (op_A, alpha, A.gsl(), x.gsl(), beta, y.gsl());
      }

      inline void symm (CBLAS_SIDE side, CBLAS_UPLO uplo, double alpha, const Matrix<double>& A, const Matrix<double>& B, double beta, Matrix<double>& C)
      {
        gsl_blas_dsymm (side, uplo, alpha, A.gsl(), B.gsl(), beta, C.gsl());
      }

      inline void trsv (CBLAS_UPLO uplo, CBLAS_TRANSPOSE op_A, CBLAS_DIAG diag, const Matrix<double>& A, Vector<double>& x)
      {
        gsl_blas_dtrsv (uplo, op_A, diag, A.gsl(), x.gsl());
      }

      inline void ger (double alpha, const Vector<double>& x, const Vector<double>& y, Matrix<double>& A)
      {
        gsl_blas_dger (alpha, x.gsl(), y.gsl(), A.gsl());
      }

      inline void syr (CBLAS_UPLO uplo, double alpha, const Vector<double>& x, Matrix<double>& A)
      {
        gsl_blas_dsyr (uplo, alpha, x.gsl(), A.gsl());
      }

      inline void syrk (CBLAS_UPLO uplo, CBLAS_TRANSPOSE op_A, double alpha, const Matrix<double>& A, double beta, Matrix<double>& C)
      {
        gsl_blas_dsyrk (uplo, op_A, alpha, A.gsl(), beta, C.gsl());
      }

      inline void trmm (CBLAS_SIDE side, CBLAS_UPLO uplo, CBLAS_TRANSPOSE transA, CBLAS_DIAG use_diag, double alpha, const Matrix<double>& A, Matrix<double>& B)
      {
        gsl_blas_dtrmm (side, uplo, transA, use_diag, alpha, A.gsl(), B.gsl());
      }

      inline void trsm (CBLAS_SIDE side, CBLAS_UPLO uplo, CBLAS_TRANSPOSE transA, CBLAS_DIAG use_diag, double alpha, const Matrix<double>& A, Matrix<double>& B)
      {
        gsl_blas_dtrsm (side, uplo, transA, use_diag, alpha, A.gsl(), B.gsl());
      }

      // float definitions:


      inline void gemm (CBLAS_TRANSPOSE op_A, CBLAS_TRANSPOSE op_B, float alpha, const Matrix<float>& A, const Matrix<float>& B, float beta, Matrix<float>& C)
      {
        gsl_blas_sgemm (op_A, op_B, alpha, A.gsl(), B.gsl(), beta, C.gsl());
      }

      inline void gemv (CBLAS_TRANSPOSE op_A, float alpha, const Matrix<float>& A, const Vector<float>& x, float beta, Vector<float>& y)
      {
        gsl_blas_sgemv (op_A, alpha, A.gsl(), x.gsl(), beta, y.gsl());
      }

      inline void symm (CBLAS_SIDE side, CBLAS_UPLO uplo, float alpha, const Matrix<float>& A, const Matrix<float>& B, float beta, Matrix<float>& C)
      {
        gsl_blas_ssymm (side, uplo, alpha, A.gsl(), B.gsl(), beta, C.gsl());
      }

      inline void trsv (CBLAS_UPLO uplo, CBLAS_TRANSPOSE op_A, CBLAS_DIAG diag, const Matrix<float>& A, Vector<float>& x)
      {
        gsl_blas_strsv (uplo, op_A, diag, A.gsl(), x.gsl());
      }

      inline void ger (float alpha, const Vector<float>& x, const Vector<float>& y, Matrix<float>& A)
      {
        gsl_blas_sger (alpha, x.gsl(), y.gsl(), A.gsl());
      }

      inline void syr (CBLAS_UPLO uplo, float alpha, const Vector<float>& x, Matrix<float>& A)
      {
        gsl_blas_ssyr (uplo, alpha, x.gsl(), A.gsl());
      }

      inline void syrk (CBLAS_UPLO uplo, CBLAS_TRANSPOSE op_A, float alpha, const Matrix<float>& A, float beta, Matrix<float>& C)
      {
        gsl_blas_ssyrk (uplo, op_A, alpha, A.gsl(), beta, C.gsl());
      }


      inline void trmm (CBLAS_SIDE side, CBLAS_UPLO uplo, CBLAS_TRANSPOSE transA, CBLAS_DIAG use_diag, float alpha, const Matrix<float>& A, Matrix<float>& B)
      {
        gsl_blas_strmm (side, uplo, transA, use_diag, alpha, A.gsl(), B.gsl());
      }

      inline void trsm (CBLAS_SIDE side, CBLAS_UPLO uplo, CBLAS_TRANSPOSE transA, CBLAS_DIAG use_diag, float alpha, const Matrix<float>& A, Matrix<float>& B)
      {
        gsl_blas_strsm (side, uplo, transA, use_diag, alpha, A.gsl(), B.gsl());
      }

#ifdef __math_complex_h__

      // cdouble definitions:

      inline void gemm (CBLAS_TRANSPOSE op_A, CBLAS_TRANSPOSE op_B, cdouble alpha, const Matrix<cdouble>& A, const Matrix<cdouble>& B, cdouble beta, Matrix<cdouble>& C)
      {
        gsl_blas_zgemm (op_A, op_B, gsl(alpha), A.gsl(), B.gsl(), gsl(beta), C.gsl());
      }

      inline void gemv (CBLAS_TRANSPOSE op_A, cdouble alpha, const Matrix<cdouble>& A, const Vector<cdouble>& x, cdouble beta, Vector<cdouble>& y)
      {
        gsl_blas_zgemv (op_A, gsl(alpha), A.gsl(), x.gsl(), gsl(beta), y.gsl());
      }

      inline void symm (CBLAS_SIDE side, CBLAS_UPLO uplo, cdouble alpha, const Matrix<cdouble>& A, const Matrix<cdouble>& B, cdouble beta, Matrix<cdouble>& C)
      {
        gsl_blas_zsymm (side, uplo, gsl(alpha), A.gsl(), B.gsl(), gsl(beta), C.gsl());
      }

      inline void trsv (CBLAS_UPLO uplo, CBLAS_TRANSPOSE op_A, CBLAS_DIAG diag, const Matrix<cdouble>& A, Vector<cdouble>& x)
      {
        gsl_blas_ztrsv (uplo, op_A, diag, A.gsl(), x.gsl());
      }

      inline void syrk (CBLAS_UPLO uplo, CBLAS_TRANSPOSE op_A, cdouble alpha, const Matrix<cdouble>& A, cdouble beta, Matrix<cdouble>& C)
      {
        gsl_blas_zherk (uplo, op_A, alpha.real(), A.gsl(), beta.real(), C.gsl());
      }

      inline void trmm (CBLAS_SIDE side, CBLAS_UPLO uplo, CBLAS_TRANSPOSE transA, CBLAS_DIAG use_diag, cdouble alpha, const Matrix<cdouble>& A, Matrix<cdouble>& B)
      {
        gsl_blas_ztrmm (side, uplo, transA, use_diag, alpha, A.gsl(), B.gsl());
      }

      inline void trsm (CBLAS_SIDE side, CBLAS_UPLO uplo, CBLAS_TRANSPOSE transA, CBLAS_DIAG use_diag, cdouble alpha, const Matrix<cdouble>& A, Matrix<cdouble>& B)
      {
        gsl_blas_ztrsm (side, uplo, transA, use_diag, alpha, A.gsl(), B.gsl());
      }

      // float definitions:

      inline void gemm (CBLAS_TRANSPOSE op_A, CBLAS_TRANSPOSE op_B, cfloat alpha, const Matrix<cfloat>& A, const Matrix<cfloat>& B, cfloat beta, Matrix<cfloat>& C)
      {
        gsl_blas_cgemm (op_A, op_B, gsl(alpha), A.gsl(), B.gsl(), gsl(beta), C.gsl());
      }

      inline void gemv (CBLAS_TRANSPOSE op_A, cfloat alpha, const Matrix<cfloat>& A, const Vector<cfloat>& x, cfloat beta, Vector<cfloat>& y)
      {
        gsl_blas_cgemv (op_A, gsl(alpha), A.gsl(), x.gsl(), gsl(beta), y.gsl());
      }

      inline void symm (CBLAS_SIDE side, CBLAS_UPLO uplo, cfloat alpha, const Matrix<cfloat>& A, const Matrix<cfloat>& B, cfloat beta, Matrix<cfloat>& C)
      {
        gsl_blas_csymm (side, uplo, gsl(alpha), A.gsl(), B.gsl(), gsl(beta), C.gsl());
      }

      inline void trsv (CBLAS_UPLO uplo, CBLAS_TRANSPOSE op_A, CBLAS_DIAG diag, const Matrix<cfloat>& A, Vector<cfloat>& x)
      {
        gsl_blas_ctrsv (uplo, op_A, diag, A.gsl(), x.gsl());
      }

      inline void syrk (CBLAS_UPLO uplo, CBLAS_TRANSPOSE op_A, cfloat alpha, const Matrix<cfloat>& A, cfloat beta, Matrix<cfloat>& C)
      {
        gsl_blas_cherk (uplo, op_A, alpha.real(), A.gsl(), beta.real(), C.gsl());
      }

      inline void trmm (CBLAS_SIDE side, CBLAS_UPLO uplo, CBLAS_TRANSPOSE transA, CBLAS_DIAG use_diag, cfloat alpha, const Matrix<cfloat>& A, Matrix<cfloat>& B)
      {
        gsl_blas_ctrmm (side, uplo, transA, use_diag, alpha, A.gsl(), B.gsl());
      }

      inline void trsm (CBLAS_SIDE side, CBLAS_UPLO uplo, CBLAS_TRANSPOSE transA, CBLAS_DIAG use_diag, cfloat alpha, const Matrix<cfloat>& A, Matrix<cfloat>& B)
      {
        gsl_blas_ctrsm (side, uplo, transA, use_diag, alpha, A.gsl(), B.gsl());
      }

#endif

    }
    //! \endcond






    /** @defgroup gemv Matrix-vector multiplication
      @{ */

    //! Computes the matrix-vector product \a y = \a alpha \a op_A (\a A) \a x + \a beta \a y
    /** \param y the target vector
     * \param beta used to add a multiple of \a y to the final product
     * \param alpha used to scale the product
     * \param op_A determines how to use the matrix \a A:
     *    - CblasNoTrans: use A
     *    - CblasTrans: use transpose of A
     *    - CblasConjTrans: use conjugate transpose of A
     * \param A a Matrix
     * \param x a Vector
     * \return a reference to the target vector \a y
     */
    template <typename ValueType> 
      inline Vector<ValueType>& mult (Vector<ValueType>& y, ValueType beta, ValueType alpha, CBLAS_TRANSPOSE op_A, const Matrix<ValueType>& A, const Vector<ValueType>& x)
      {
        gemv (op_A, alpha, A, x, beta, y);
        return y;
      }

    //! Computes the matrix-vector product \a y = \a alpha \a op_A (\a A) \a x, allocating storage for \a y
    /** \param y the target vector
     * \param alpha used to scale the product
     * \param op_A determines how to use the matrix \a A:
     *    - CblasNoTrans: use A
     *    - CblasTrans: use transpose of A
     *    - CblasConjTrans: use conjugate transpose of A
     * \param A a Matrix
     * \param x a Vector
     * \note this version will perform the appropriate allocation for \a y.
     * \return a reference to the target vector \a y
     */
    template <typename ValueType> 
      inline Vector<ValueType>& mult (Vector<ValueType>& y, ValueType alpha, CBLAS_TRANSPOSE op_A, const Matrix<ValueType>& A, const Vector<ValueType>& x)
      {
        y.allocate (op_A == CblasNoTrans ? A.rows() : A.columns());
        mult (y, ValueType (0.0), alpha, op_A, A, x);
        return y;
      }

    //! Computes the matrix-vector product \a y = \a A \a x
    /** \param y the target vector
     * \param A a Matrix
     * \param x a Vector
     * \return a reference to the target vector \a y
     */
    template <typename ValueType> 
      inline Vector<ValueType>& mult (Vector<ValueType>& y, const Matrix<ValueType>& A, const Vector<ValueType>& x)
      {
        return mult (y, ValueType (1.0), CblasNoTrans, A, x);
      }

    /** @} */



    /** @defgroup gemm General matrix-matrix multiplication
      @{ */


    //! computes the general matrix-matrix multiplication \a C = \a alpha \a op_A (\a A) \a op_B (\a B) + \a beta \a C
    /** \param C the target matrix
     * \param beta used to add a multiple of \a C to the final product
     * \param alpha used to scale the product
     * \param op_A determines how to use the matrix \a A:
     *    - CblasNoTrans: use A
     *    - CblasTrans: use transpose of A
     *    - CblasConjTrans: use conjugate transpose of A
     * \param A a Matrix
     * \param op_B determines how to use the matrix \a B:
     *    - CblasNoTrans: use B
     *    - CblasTrans: use transpose of B
     *    - CblasConjTrans: use conjugate transpose of B
     * \param B a Matrix
     * \return a reference to the target matrix \a C
     */
    template <typename ValueType> 
      inline Matrix<ValueType>& mult (Matrix<ValueType>& C, ValueType beta, ValueType alpha, CBLAS_TRANSPOSE op_A, const Matrix<ValueType>& A, CBLAS_TRANSPOSE op_B, const Matrix<ValueType>& B)
      {
        gemm (op_A, op_B, alpha, A, B, beta, C);
        return C;
      }

    //! computes the general matrix-matrix multiplication \a C = \a alpha \a op_A (\a A) \a op_B (\a B), allocating storage for \a C
    /** \param C the target matrix
     * \param alpha used to scale the product
     * \param op_A determines how to use the matrix \a A:
     *    - CblasNoTrans: use A
     *    - CblasTrans: use transpose of A
     *    - CblasConjTrans: use conjugate transpose of A
     * \param A a Matrix
     * \param op_B determines how to use the matrix \a B:
     *    - CblasNoTrans: use B
     *    - CblasTrans: use transpose of B
     *    - CblasConjTrans: use conjugate transpose of B
     * \param B a Matrix
     * \note this version will perform the appropriate allocation for \a C
     * \return a reference to the target matrix \a C
     */
    template <typename ValueType> 
      inline Matrix<ValueType>& mult (Matrix<ValueType>& C, ValueType alpha, CBLAS_TRANSPOSE op_A, const Matrix<ValueType>& A, CBLAS_TRANSPOSE op_B, const Matrix<ValueType>& B)
      {
        C.allocate (op_A == CblasNoTrans ? A.rows() : A.columns(), op_B == CblasNoTrans ? B.columns() : B.rows());
        mult (C, ValueType (0.0), alpha, op_A, A, op_B, B);
        return C;
      }

    //! computes the simplified general matrix-matrix multiplication \a C = \a A \a B
    /** \param C the target matrix
     * \param A a Matrix
     * \param B a Matrix
     * \return a reference to the target matrix \a C
     */
    template <typename ValueType> 
      inline Matrix<ValueType>& mult (Matrix<ValueType>& C, const Matrix<ValueType>& A, const Matrix<ValueType>& B)
      {
        return mult (C, ValueType (1.0), CblasNoTrans, A, CblasNoTrans, B);
      }

    /** @} */






    /** @defgroup symm_mat Symmetric matrix operations
      @{ */

    //! computes \a C = \a alpha \a A \a B + \a beta \a C or \a C = \a alpha \a B \a A + \a beta \a C, where \a A is symmetric
    /** Computes the symmetric matrix-matrix product \a C = \a alpha \a A \a B + \a beta \a C
     * or \a C = \a alpha \a B \a A + \a beta \a C, where the matrix A is symmetric.
     * \param C the target matrix
     * \param side determines the order of the product:
     *    - CblasLeft: C = alpha*A*B + beta*C
     *    - CblasRight: C = alpha*B*A + beta*C
     * \param beta used to add a multiple of \a C to the final product
     * \param alpha used to scale the product
     * \param uplo determines which part of \a A will be used:
     *    - CblasUpper: upper triangle and diagonal of A
     *    - CblasLower: lower triangle and diagonal of A
     * \param A a Matrix
     * \param B a Matrix
     * \return a reference to the target matrix \a C
     */
    template <typename ValueType> 
      inline Matrix<ValueType>& mult (Matrix<ValueType>& C, CBLAS_SIDE side, ValueType beta, ValueType alpha, CBLAS_UPLO uplo, const Matrix<ValueType>& A, const Matrix<ValueType>& B)
      {
        symm (side, uplo, alpha, A, B, beta, C);
        return C;
      }

    //! computes \a C = \a alpha \a A \a B or \a C = \a alpha \a B \a A, where \a A is symmetric, and allocates storage for \a C
    /** Computes the symmetric matrix-matrix product \a C = \a alpha \a A \a B
     * or \a C = \a alpha \a B \a A, where the matrix A is symmetric.
     * \param C the target matrix
     * \param side determines the order of the product:
     *    - CblasLeft: C = alpha*A*B
     *    - CblasRight: C = alpha*B*A
     * \param alpha used to scale the product
     * \param uplo determines which part of \a A will be used:
     *    - CblasUpper: upper triangle and diagonal of A
     *    - CblasLower: lower triangle and diagonal of A
     * \param A a Matrix
     * \param B a Matrix
     * \note this version will perform the appropriate allocation for \a C
     * \return a reference to the target matrix \a C
     */
    template <typename ValueType> 
      inline Matrix<ValueType>& mult (Matrix<ValueType>& C, CBLAS_SIDE side, ValueType alpha, CBLAS_UPLO uplo, const Matrix<ValueType>& A, const Matrix<ValueType>& B)
      {
        C.allocate (A);
        symm (side, uplo, alpha, A, B, ValueType (0.0), C);
        return C;
      }



    /** @} */



    /** @defgroup tri_mat Triangular matrix operations
      @{ */

    //! triangular matrix-matrix multiply
    /** Computes the triangular matrix-matrix product \a C = \a alpha op_A (\a
     * A) \a B, or \a C = \a alpha B op_A (\a A), where the matrix A is
     * triangular. On exit, the output matrix \a C is written over the input
     * matrix \a B.
     *
     * \param side determines the order of the product:
     *    - CblasLeft: C = alpha*A*B 
     *    - CblasRight: C = alpha*B*A
     * \param alpha used to scale the product
     * \param uplo determines which part of \a A will be used:
     *    - CblasUpper: upper triangle and diagonal of A
     *    - CblasLower: lower triangle and diagonal of A
     * \param diag determines how the diagonal of \a A is used:
     *    - CblasUnit: diagonal elements of \a A are assumed to be unity
     *    - CblasNonUnit: diagonal elements of \a A are used
     * \param A a Matrix
     * \param B a triangular Matrix
     * \return a reference to the target matrix \a B
     */
    template <typename ValueType> 
      inline Matrix<ValueType>& mult_triangular (const Matrix<ValueType>& A, Matrix<ValueType>& B, CBLAS_SIDE side, CBLAS_UPLO uplo, ValueType alpha = ValueType(1.0), CBLAS_TRANSPOSE op_A = CblasNoTrans, CBLAS_DIAG diag = CblasNonUnit)
      {
        trmm (side, uplo, op_A, diag, alpha, A, B);
        return B;
      }

    //! solve for \a y in the triangular matrix problem: \a op_A(\a A) \a y = \a x
    /** \param x the target vector. On input, \a x should be set to \a y
     * \param A a Matrix
     * \param uplo determines which part of \a A will be used:
     *    - CblasUpper: upper triangle and diagonal of A
     *    - CblasLower: lower triangle and diagonal of A
     * \param op_A determines how to use the matrix \a A:
     *    - CblasNoTrans: use A
     *    - CblasTrans: use transpose of A
     *    - CblasConjTrans: use conjugate transpose of A
     * \param diag determines how the diagonal of \a A is used:
     *    - CblasUnit: diagonal elements of \a A are assumed to be unity
     *    - CblasNonUnit: diagonal elements of \a A are used
     * \return a reference to the target vector \a x
     */
    template <typename ValueType> 
      inline Vector<ValueType>& solve_triangular (Vector<ValueType>& x, const Matrix<ValueType>& A, CBLAS_UPLO uplo = CblasUpper, CBLAS_TRANSPOSE op_A = CblasNoTrans, CBLAS_DIAG diag = CblasNonUnit)
      {
        trsv (uplo, op_A, diag, A, x);
        return x;
      }

    //! solve for \a X in the triangular matrix problem: \a op_A(\a A) \a X = \a B
    /** solve one of the matrix equations op( A )*X = alpha*B, or X*op( A ) =
     * alpha*B.
     *
     * \param X the target matrix. On output, \a X is written over the input
     * matrix  \a B
     * \param A a Matrix
     * \param side determines the order of the product:
     *    - CblasLeft: A*X = B 
     *    - CblasRight: X*A = B
     * \param uplo determines which part of \a A will be used:
     *    - CblasUpper: upper triangle and diagonal of A
     *    - CblasLower: lower triangle and diagonal of A
     * \param op_A determines how to use the matrix \a A:
     *    - CblasNoTrans: use A
     *    - CblasTrans: use transpose of A
     *    - CblasConjTrans: use conjugate transpose of A
     * \param diag determines how the diagonal of \a A is used:
     *    - CblasUnit: diagonal elements of \a A are assumed to be unity
     *    - CblasNonUnit: diagonal elements of \a A are used
     * \return a reference to the target matrix \a B
     */
    template <typename ValueType> 
      inline Matrix<ValueType>& solve_triangular (const Matrix<ValueType>& A, Matrix<ValueType>& B, CBLAS_SIDE side = CblasLeft, CBLAS_UPLO uplo = CblasUpper, ValueType alpha = ValueType(1.0), CBLAS_TRANSPOSE op_A = CblasNoTrans, CBLAS_DIAG diag = CblasNonUnit)
      {
        trsm (side, uplo, op_A, diag, alpha, A, B);
        return B;
      }

    /** @} */



    //! rank-1 update: \a A = \a alpha \a x \a y^ValueType + \a A
    /** \param A the target matrix.
     * \param x a Vector
     * \param y a Vector
     * \param alpha used to scale the product
     * \return a reference to the target matrix \a A
     */
    template <typename ValueType> 
      inline Matrix<ValueType>& rank1_update (Matrix<ValueType>& A, const Vector<ValueType>& x, const Vector<ValueType>& y, ValueType alpha = 1.0)
      {
        ger (alpha, x, y, A);
        return A;
      }

    //! symmetric rank-1 update: \a A = \a alpha \a x \a x^ValueType + \a A, for symmetric \a A
    /** \param A the symmetric target matrix.
     * \param x a Vector
     * \param alpha used to scale the product
     * \param uplo determines which part of \a A will be used:
     *    - CblasUpper: upper triangle and diagonal of A
     *    - CblasLower: lower triangle and diagonal of A
     * \return a reference to the target matrix \a A
     */
    template <typename ValueType> 
      inline Matrix<ValueType>& sym_rank1_update (Matrix<ValueType>& A, const Vector<ValueType>& x, ValueType alpha = 1.0, CBLAS_UPLO uplo = CblasUpper)
      {
        syr (uplo, alpha, x, A);
        return A;
      }

    //! symmetric rank-N update: \a C = \a alpha \a op_A(\a A) op_A(\a A)^T + \a beta C, for symmetric \a C
    /** \param C the target matrix. If \a beta is non-zero, \a C should be symmetric
     * \param A a Matrix
     * \param op_A determines how to use the matrix \a A:
     *    - CblasNoTrans: use A
     *    - CblasTrans: use transpose of A
     *    - CblasConjTrans: use conjugate transpose of A
     * \param uplo determines which part of \a C will be used:
     *    - CblasUpper: upper triangle and diagonal of C
     *    - CblasLower: lower triangle and diagonal of C
     * \param alpha used to scale the product
     * \param beta used to add a multiple of \a C to the final product
     * \return a reference to the target matrix \a C
     */
    template <typename ValueType> 
      inline Matrix<ValueType>& rankN_update (Matrix<ValueType>& C, const Matrix<ValueType>& A, CBLAS_TRANSPOSE op_A = CblasNoTrans, CBLAS_UPLO uplo = CblasUpper, ValueType alpha = 1.0, ValueType beta = 0.0)
      {
        syrk (uplo, op_A, alpha, A, beta, C);
        return C;
      }

    //! compute transpose \a A = \a B^ValueType
    /** \param A the target matrix.
     * \param B a Matrix to be transposed
     * \return a reference to the target matrix \a A
     * \note this version will perform the appropriate allocation for \a A
     */
    template <typename ValueType> 
      inline Matrix<ValueType>& transpose (Matrix<ValueType>& A, const Matrix<ValueType>& B)
      {
        A.allocate (B.columns(), B.rows());
        for (size_t i = 0; i < B.rows(); i++)
          for (size_t j = 0; j < B.columns(); j++)
            A (j,i) = B (i,j);
        return A;
      }



    //! compute transpose \a A = \a B^ValueType
    /** \param B a Matrix to be transposed
     * \return the transposed matrix 
     */
    template <typename ValueType> 
      inline Matrix<ValueType> transpose (const Matrix<ValueType>& B)
      {
        Matrix<ValueType> A;
        return transpose (A, B);
      }
    /** @} */


    //! compute determinant of \a A
    /** \param A input matrix
     * \return the determinant
     */
    template <typename ValueType>
      inline ValueType determinant (const Matrix<ValueType>& A)
      {
        if (A.rows() != A.columns())
          throw Exception ("determinant is only defined for square matrices");
        int sign = 0;
        ValueType det = 0.0;
        gsl_permutation* p = gsl_permutation_calloc (A.rows());
        Matrix<double> temp (A);
        int* signum = &sign;
        gsl_linalg_LU_decomp (temp.gsl(), p, signum);
        det = gsl_linalg_LU_det (temp.gsl(), *signum);
        gsl_permutation_free (p);
        return det;
      }

    //! compute condition number of \a A
    /** \param A input matrix
     * \return the condition number
     */
    template <typename ValueType>
      inline double cond (const Matrix<ValueType>& A)
      {
        Math::Matrix<double> D = A;
        Math::Matrix<double> V (A.columns(), A.columns());
        Math::Vector<double> S (A.columns());
        Math::Vector<double> work (A.columns());

        gsl_linalg_SV_decomp (D.gsl(), V.gsl(), S.gsl(), work.gsl());
        return S[0] / S[S.size()-1];
      }

    /** @} */



  }
}

#undef LOOP

#endif
=======
#error this header is deprecated
>>>>>>> 6a5f5f4e
<|MERGE_RESOLUTION|>--- conflicted
+++ resolved
@@ -1,1314 +1 @@
-<<<<<<< HEAD
-/*
-   Copyright 2008 Brain Research Institute, Melbourne, Australia
-
-   Written by J-Donald Tournier, 19/05/09.
-
-   This file is part of MRtrix.
-
-   MRtrix is free software: you can redistribute it and/or modify
-   it under the terms of the GNU General Public License as published by
-   the Free Software Foundation, either version 3 of the License, or
-   (at your option) any later version.
-
-   MRtrix is distributed in the hope that it will be useful,
-   but WITHOUT ANY WARRANTY; without even the implied warranty of
-   MERCHANTABILITY or FITNESS FOR A PARTICULAR PURPOSE.  See the
-   GNU General Public License for more details.
-
-   You should have received a copy of the GNU General Public License
-   along with MRtrix.  If not, see <http://www.gnu.org/licenses/>.
-
- */
-
-#ifndef __math_matrix_h__
-#define __math_matrix_h__
-
-#include <memory>
-
-#include <gsl/gsl_matrix.h>
-#include <gsl/gsl_blas.h>
-#include <gsl/gsl_matrix.h>
-#include <gsl/gsl_vector.h>
-#include <gsl/gsl_linalg.h>
-
-#include "mrtrix.h"
-#include "file/ofstream.h"
-#include "math/math.h"
-#include "math/vector.h"
-
-#ifdef __math_complex_h__
-#include <gsl/gsl_matrix_complex_double.h>
-#include <gsl/gsl_matrix_complex_float.h>
-#endif
-
-//! \cond skip
-
-#define LOOP(op) for (size_t i = 0; i < size1; i++) { for (size_t j = 0; j < size2; j++) { op; } }
-
-//! \endcond
-
-
-namespace MR
-{
-  namespace Math
-  {
-
-    //! \cond skip
-
-    template <typename ValueType> class GSLMatrix;
-    template <> class GSLMatrix <float> : public gsl_matrix_float
-    {
-      public:
-        void set (float* p) {
-          data = p;
-        }
-    };
-    template <> class GSLMatrix <double> : public gsl_matrix
-    {
-      public:
-        void set (double* p) {
-          data = p;
-        }
-    };
-
-#ifdef __math_complex_h__
-
-    template <> class GSLMatrix <cfloat> : public gsl_matrix_complex_float
-    {
-      public:
-        void set (cfloat* p) {
-          data = (float*) p;
-        }
-    };
-    template <> class GSLMatrix <cdouble> : public gsl_matrix_complex
-    {
-      public:
-        void set (cdouble* p) {
-          data = (double*) p;
-        }
-    };
-
-#endif
-
-    //! \endcond
-
-
-
-    /** @addtogroup linalg
-      @{ */
-
-    //! A matrix class
-    /*! This class is a thin wrapper around the GSL matrix classes, and can be
-     * passed to existing GSL functions by pointer using the gsl() member
-     * functions.
-     *
-     * Here are some examples:
-     * \code
-     * // create instance of Matrix:
-     * Math::Matrix<float> M (10,10);
-     *
-     * // set all elements to zero:
-     * M = 0.0;
-     *
-     * // set diagonal elements to 1 (this uses the diagonal() function,
-     * // which returns a Vector::View):
-     * M.diagonal() = 1.0;
-     *
-     * // create instance of Vector from data file:
-     * Math::Vector<double> V ("mydatafile.txt");
-     *
-     * // set every other element of the bottom row to the contents of V
-     * // (in this case, this assumes that V has size 5):
-     * M.row(9).sub(0,10,2) = V;
-     *
-     * // in the above, M.row(9) returns the 9th row as a Vector::View,
-     * // and the .sub(0,10,2) return a Vector::View of this, skipping
-     * // every other element (i.e. stride 2).
-     * \endcode
-     */
-    template <typename ValueType> 
-      class Matrix : protected GSLMatrix<ValueType>
-    {
-      public:
-        template <typename U> friend class Matrix;
-        typedef ValueType value_type;
-        typedef typename Vector<ValueType>::View VectorView;
-
-        class View;
-
-        //! construct empty matrix
-        Matrix () throw () {
-          size1 = size2 = tda = 0;
-          data = NULL;
-          block = NULL;
-          owner = 1;
-        }
-
-        //! construct from View
-        explicit Matrix (const View& V) {
-          Matrix<ValueType>::size1 = V.size1;
-          Matrix<ValueType>::size2 = V.size2;
-          Matrix<ValueType>::tda = V.tda;
-          Matrix<ValueType>::set (V.data);
-          Matrix<ValueType>::block = NULL;
-          Matrix<ValueType>::owner = 0;
-        }
-
-        //! copy constructor
-        explicit Matrix (const Matrix& M) {
-          initialize (M.rows(), M.columns());
-          LOOP (operator() (i,j) = M (i,j));
-        }
-
-        //! copy constructor
-        template <typename U> Matrix (const Matrix<U>& M) {
-          initialize (M.rows(), M.columns());
-          LOOP (operator() (i,j) = M (i,j));
-        }
-
-        //! construct matrix of size \a nrows by \a ncolumns
-        /** \note the elements of the matrix are left uninitialised. */
-        explicit Matrix (size_t nrows, size_t ncolumns) {
-          initialize (nrows, ncolumns);
-        }
-
-        //! construct from existing data array
-        /*! \note with this constructor, the matrix is not responsible for
-         * managing data allocation or deallocation. The matrix will simply
-         * allow access to the data provided using the Matrix interface. The
-         * underlying data array must remain accessible during the lifetime of
-         * the Matrix class. */
-        explicit Matrix (ValueType* data, size_t nrows, size_t ncolumns) throw () {
-          size1 = nrows;
-          size2 = tda = ncolumns;
-          set (data);
-          block = NULL;
-          owner = 0;
-        }
-        //! construct from existing data array with non-standard row stride
-        /*! \note with this constructor, the matrix is not responsible for
-         * managing data allocation or deallocation. The matrix will simply
-         * allow access to the data provided using the Matrix interface. The
-         * underlying data array must remain accessible during the lifetime of
-         * the Matrix class. */
-        explicit Matrix (ValueType* data, size_t nrows, size_t ncolumns, size_t row_skip) throw () {
-          size1 = nrows;
-          size2 = ncolumns;
-          tda = row_skip;
-          set (data);
-          block = NULL;
-          owner = 0;
-        }
-
-        //! construct a matrix by reading from the text file \a filename
-        explicit Matrix (const std::string& filename) {
-          size1 = size2 = tda = 0;
-          data = NULL;
-          block = NULL;
-          owner = 1;
-          load (filename);
-        }
-
-        //! destructor
-        ~Matrix () {
-          if (block) {
-            assert (owner);
-            GSLBlock<ValueType>::free (block);
-          }
-        }
-
-        //! deallocate the matrix data
-        Matrix& clear () {
-          if (block) {
-            assert (owner);
-            GSLBlock<ValueType>::free (block);
-          }
-          size1 = size2 = tda = 0;
-          data = NULL;
-          block = NULL;
-          owner = 1;
-          return *this;
-        }
-        //! allocate the matrix to have the same size as \a M
-        Matrix& allocate (const Matrix& M) {
-          allocate (M.rows(), M.columns());
-          return *this;
-        }
-        //! allocate the matrix to have the same size as \a M
-        template <typename U> Matrix& allocate (const Matrix<U>& M) {
-          allocate (M.rows(), M.columns());
-          return *this;
-        }
-
-        //! allocate the matrix to have size \a nrows by \a ncolumns
-        Matrix& allocate (size_t nrows, size_t ncolumns) {
-          if (rows() == nrows && columns() == ncolumns)
-            return *this;
-          if (!owner) {
-            FAIL ("attempt to allocate view of a Matrix!");
-            abort();
-          }
-          if (block) {
-            if (block->size < nrows * ncolumns) {
-              GSLBlock<ValueType>::free (block);
-              block = NULL;
-            }
-          }
-
-          if (!block && nrows*ncolumns) {
-            block = GSLBlock<ValueType>::alloc (nrows * ncolumns);
-            if (!block)
-              throw Exception ("Failed to allocate memory for Matrix data");
-          }
-          size1 = nrows;
-          size2 = tda = ncolumns;
-          owner = 1;
-          data = block ? block->data : NULL;
-          return *this;
-        }
-
-        //! resize the matrix to have size \a nrows by \a ncolumns, preserving existing data
-        /*! The \c fill_value argument determines what value the elements of
-         * the Matrix will be set to in case the size requested exceeds the
-         * current size. */
-        Matrix& resize (size_t nrows, size_t ncolumns, value_type fill_value = value_type (0.0)) {
-          if (!owner) {
-            FAIL ("attempt to resize view of a Matrix!");
-            abort();
-          }
-          if (nrows == 0 || ncolumns == 0) {
-            size1 = size2 = 0;
-            return *this;
-          }
-          if (nrows == size1 && ncolumns == size2) {
-            return *this;
-          }
-          if (!block) {
-            allocate (nrows, ncolumns);
-            operator= (fill_value);
-            return *this;
-          }
-          if (ncolumns > tda || nrows*tda > block->size) {
-            Matrix M (nrows, ncolumns);
-            M.sub (0, rows(), 0, columns()) = *this;
-            M.sub (rows(), M.rows(), 0, columns()) = fill_value;
-            M.sub (0, M.rows(), columns(), M.columns()) = fill_value;
-            swap (M);
-            return *this;
-          }
-          size1 = nrows;
-          size2 = ncolumns;
-          return *this;
-        }
-
-        //! read matrix data from the text file \a filename
-        Matrix& load (const std::string& filename) {
-          std::ifstream in (filename.c_str());
-          if (!in)
-            throw Exception ("cannot open matrix file \"" + filename + "\": " + strerror (errno));
-          try {
-            in >> *this;
-          }
-          catch (Exception& E) {
-            throw Exception (E, "error loading matrix file \"" + filename + "\"");
-          }
-          return *this;
-        }
-
-        //! write to text file \a filename
-        void save (const std::string& filename, int precision = 0) const {
-          File::OFStream out (filename);
-          if (precision > 0)
-            out.precision (precision);
-          out << *this;
-        }
-
-        //! used to obtain a pointer to the underlying GSL structure
-        GSLMatrix<ValueType>* gsl () {
-          return this;
-        }
-
-        //! used to obtain a pointer to the underlying GSL structure
-        const GSLMatrix<ValueType>* gsl () const {
-          return this;
-        }
-
-        //! assign the specified \a value to all elements of the matrix
-        Matrix&  operator= (ValueType value) throw () {
-          LOOP (operator() (i,j) = value);
-          return *this;
-        }
-
-        //! assign the values in \a M to the corresponding elements of the matrix
-        Matrix&  operator= (const Matrix& M) {
-          allocate (M);
-          LOOP (operator() (i,j) = M (i,j));
-          return *this;
-        }
-
-        //! assign the values in \a M to the corresponding elements of the matrix
-        template <typename U> Matrix& operator= (const Matrix<U>& M) {
-          allocate (M);
-          LOOP (operator() (i,j) = M (i,j));
-          return *this;
-        }
-
-        //! comparison operator
-        bool operator== (const Matrix& M) throw () {
-          return ! (*this != M);
-        }
-
-        //! comparison operator
-        bool operator!= (const Matrix& M) throw () {
-          if (rows() != M.rows() || columns() != M.columns()) return true;
-          LOOP (if (operator() (i,j) != M (i,j)) return true);
-          return false;
-        }
-
-        //! swap contents with \a M without copying
-        void swap (Matrix& M) throw () {
-          char c [sizeof (Matrix)];
-          memcpy (&c, this, sizeof (Matrix));
-          memcpy (this, &M, sizeof (Matrix));
-          memcpy (&M, &c, sizeof (Matrix));
-        }
-
-        //! return reference to element at \a i, \a j
-        ValueType& operator() (size_t i, size_t j) throw () {
-          assert (i < rows());
-          assert (j < columns());
-          return ptr() [i * tda + j];
-        }
-
-        //! return const reference to element at \a i, \a j
-        const ValueType& operator() (size_t i, size_t j) const throw () {
-          assert (i < rows());
-          assert (j < columns());
-          return ptr() [i * tda + j];
-        }
-
-        //! return number of rows of matrix
-        size_t rows () const throw () {
-          return size1;
-        }
-
-        //! return number of columns of matrix
-        size_t columns () const throw () {
-          return size2;
-        }
-
-        //! true if matrix points to existing data
-        bool is_set () const throw () {
-          return ptr();
-        }
-
-        //! return a pointer to the underlying data
-        ValueType* ptr () throw () {
-          return (ValueType*) (data);
-        }
-
-        //! return a pointer to the underlying data
-        const ValueType* ptr () const throw () {
-          return (const ValueType*) (data);
-        }
-
-        //! return the row stride
-        size_t row_stride () const throw () {
-          return tda;
-        }
-
-        //! set all elements of matrix to zero
-        Matrix& zero () {
-          LOOP (operator() (i,j) = 0.0);
-          return *this;
-        }
-
-        //! set all diagonal elements of matrix to one, and all others to zero
-        Matrix& identity () throw () {
-          LOOP (operator() (i,j) = (i==j?1.0:0.0));
-          return *this;
-        }
-
-        //! add \a value to all elements of the matrix
-        Matrix& operator+= (ValueType value) throw () {
-          LOOP (operator() (i,j) += value);
-          return *this;
-        }
-        //! subtract \a value from all elements of the matrix
-        Matrix& operator-= (ValueType value) throw () {
-          LOOP (operator() (i,j) -= value);
-          return *this;
-        }
-        //! multiply all elements of the matrix by \a value
-        Matrix& operator*= (ValueType value) throw () {
-          LOOP (operator() (i,j) *= value);
-          return *this;
-        }
-        //! divide all elements of the matrix by \a value
-        Matrix& operator/= (ValueType value) throw () {
-          LOOP (operator() (i,j) /= value);
-          return *this;
-        }
-
-        //! add each element of \a M to the corresponding element of the matrix
-        Matrix& operator+= (const Matrix& M) throw () {
-          assert (rows() == M.rows() && columns() == M.columns());
-          LOOP (operator() (i,j) += M (i,j));
-          return *this;
-        }
-
-        //! subtract each element of \a M from the corresponding element of the matrix
-        Matrix& operator-= (const Matrix& M) throw () {
-          assert (rows() == M.rows() && columns() == M.columns());
-          LOOP (operator() (i,j) -= M (i,j));
-          return *this;
-        }
-
-        //! multiply each element of the matrix by the corresponding element of \a M
-        Matrix& operator*= (const Matrix& M) throw () {
-          assert (rows() == M.rows() && columns() == M.columns());
-          LOOP (operator() (i,j) *= M (i,j));
-          return *this;
-        }
-
-        //! divide each element of the matrix by the corresponding element of \a M
-        Matrix& operator/= (const Matrix& M) throw () {
-          assert (rows() == M.rows() && columns() == M.columns());
-          LOOP (operator() (i,j) /= M (i,j));
-          return *this;
-        }
-
-        //! exponentiate each element of the matrix by \a power
-        Matrix& pow (ValueType power) throw () {
-          LOOP (operator() (i,j) = std::pow (operator() (i,j), power));
-          return *this;
-        }
-
-        //! square each element of the matrix
-        Matrix& sqrt () throw () {
-          LOOP (operator() (i,j) = std::sqrt (operator() (i,j)));
-          return *this;
-        }
-
-        //! check whether Matrix is a view of other data
-        /*! If a matrix is a view, it will not be capable of any form of data
-         * re-allocation. */
-        bool is_view () const {
-          return !owner;
-        }
-
-        //! return a view of the matrix
-        View view () throw () {
-          return View (ptr(), rows(), columns(), row_stride());
-        }
-
-        //! set current Matrix to be a view of another
-        Matrix& view (const Matrix& V) throw () {
-          if (block) {
-            assert (owner);
-            GSLBlock<ValueType>::free (block);
-          }
-          Matrix<ValueType>::size1 = V.size1;
-          Matrix<ValueType>::size2 = V.size2;
-          Matrix<ValueType>::tda = V.tda;
-          Matrix<ValueType>::set (V.data);
-          block = NULL;
-          owner = 0;
-          return *this;
-        }
-
-
-        //! return a Matrix::View corresponding to a submatrix of the matrix
-        View sub (size_t from_row, size_t to_row, size_t from_column, size_t to_column) throw () {
-          assert (from_row <= to_row && to_row <= rows());
-          assert (from_column <= to_column && to_column <= columns());
-          return View (ptr() + from_row*tda + from_column,
-              to_row-from_row, to_column-from_column, tda);
-        }
-
-        //! return a Matrix::View corresponding to a submatrix of the matrix
-        const View sub (size_t from_row, size_t to_row, size_t from_column, size_t to_column) const throw () {
-          assert (from_row <= to_row && to_row <= rows());
-          assert (from_column <= to_column && to_column <= columns());
-          return View (const_cast<ValueType*> (ptr() + from_row*tda + from_column),
-              to_row-from_row, to_column-from_column, tda);
-        }
-
-        //! return a Vector::View corresponding to a row of the matrix
-        VectorView row (size_t index = 0) throw () {
-          assert (index < rows());
-          return VectorView (ptr() +index*tda, size2, 1);
-        }
-        //! return a Vector::View corresponding to a row of the matrix
-        const VectorView row (size_t index = 0) const throw () {
-          assert (index < rows());
-          return VectorView (const_cast<ValueType*> (ptr()) +index*tda, size2, 1);
-        }
-
-        //! return a Vector::View corresponding to a column of the matrix
-        VectorView column (size_t index = 0) throw () {
-          assert (index < columns());
-          return VectorView (ptr() +index, size1, tda);
-        }
-
-        //! return a Vector::View corresponding to a column of the matrix
-        const VectorView column (size_t index = 0) const throw () {
-          assert (index < columns());
-          return VectorView (const_cast<ValueType*> (ptr()) +index, size1, tda);
-        }
-
-        //! return a Vector::View corresponding to the diagonal of the matrix
-        VectorView diagonal () throw () {
-          assert (rows() > 0 && columns() > 0);
-          return VectorView (ptr(), MIN (size1,size2), tda+1);
-        }
-
-        //! return a Vector::View corresponding to the diagonal of the matrix
-        const VectorView diagonal () const throw () {
-          assert (rows() > 0 && columns() > 0);
-          return VectorView (const_cast<ValueType*> (ptr()), MIN (size1,size2), tda+1);
-        }
-
-        //! return a Vector::View corresponding to a diagonal of the matrix
-        /** \param offset the diagonal to obtain. If \a offset > 0, return the corresponding upper diagonal.
-          If \a offset < 0, return the corresponding lower diagonal. */
-        VectorView diagonal (int offset) throw () {
-          assert (rows() > 0 && columns() > 0);
-          if (offset == 0) return diagonal();
-          if (offset < 0)
-            return VectorView (ptr()-tda*offset,
-                MIN (size1+offset,size2+offset), tda+1);
-          return VectorView (ptr() +offset,
-              MIN (size1-offset,size2-offset), tda+1);
-        }
-
-        //! return a Vector::View corresponding to a diagonal of the matrix
-        /** \param offset the diagonal to obtain. If \a offset > 0, return the corresponding upper diagonal.
-          If \a offset < 0, return the corresponding lower diagonal. */
-        const VectorView diagonal (int offset) const throw () {
-          assert (rows() > 0 && columns() > 0);
-          if (offset == 0) return (diagonal());
-          if (offset < 0)
-            return VectorView (const_cast<ValueType*> (ptr()-tda*offset),
-                MIN (size1+offset,size2+offset), tda+1);
-          return VectorView (const_cast<ValueType*> (ptr() +offset),
-              MIN (size1-offset,size2-offset), tda+1);
-        }
-
-        //! swap two rows of the matrix
-        void swap_rows (size_t n, size_t m) {
-          for (size_t i = 0; i < size2; i++)
-            std::swap (operator() (n,i), operator() (m,i));
-        }
-
-        //! swap two columns of the matrix
-        void swap_columns (size_t n, size_t m) {
-          for (size_t i = 0; i < size1; i++)
-            std::swap (operator() (i,n), operator() (i,m));
-        }
-
-
-        //! write the matrix \a M to \a stream as text
-        friend std::ostream& operator<< (std::ostream& stream, const Matrix& M) {
-          for (size_t i = 0; i < M.rows(); i++) {
-            for (size_t j = 0; j < M.columns(); j++)
-              stream << str(M(i,j), 10) << " ";
-            stream << "\n";
-          }
-          return stream;
-        }
-
-        //! read the matrix data from \a stream and assign to the matrix \a M
-        friend std::istream& operator>> (std::istream& stream, Matrix& M) {
-          std::vector<std::unique_ptr<std::vector<ValueType>>> V;
-          std::string sbuf;
-
-          while (getline (stream, sbuf)) {
-            sbuf = strip (sbuf.substr (0, sbuf.find_first_of ('#')));
-            if (sbuf.empty()) 
-              continue;
-
-            V.push_back (std::unique_ptr<std::vector<ValueType>> (new std::vector<ValueType>));
-
-            const auto elements = MR::split (sbuf, " ,;\t", true);
-            for (const auto& entry : elements)
-              V.back()->push_back (to<ValueType> (entry));
-
-            if (V.size() > 1)
-              if (V.back()->size() != V[0]->size())
-                throw Exception ("uneven rows in matrix");
-          }
-          if (stream.bad()) 
-            throw Exception (strerror (errno));
-
-          if (!V.size())
-            throw Exception ("no data in file");
-
-          M.allocate (V.size(), V[0]->size());
-
-          for (size_t i = 0; i < M.rows(); i++) {
-            const std::vector<ValueType>& W (*V[i]);
-            for (size_t j = 0; j < M.columns(); j++)
-              M(i,j) = W[j];
-          }
-
-          return stream;
-        }
-
-      protected:
-        using GSLMatrix<ValueType>::size1;
-        using GSLMatrix<ValueType>::size2;
-        using GSLMatrix<ValueType>::tda;
-        using GSLMatrix<ValueType>::block;
-        using GSLMatrix<ValueType>::owner;
-        using GSLMatrix<ValueType>::data;
-        using GSLMatrix<ValueType>::set;
-
-        void initialize (size_t nrows, size_t ncolumns) {
-          if (nrows && ncolumns) {
-            block = GSLBlock<ValueType>::alloc (nrows * ncolumns);
-            if (!block)
-              throw Exception ("Failed to allocate memory for Matrix data");
-          }
-          else block = NULL;
-          size1 = nrows;
-          size2 = tda = ncolumns;
-          owner = 1;
-          data = block ? block->data : NULL;
-        }
-    };
-
-
-
-
-
-    //! A class to reference existing Matrix data
-    /*! This class is used purely to access and modify the elements of
-     * existing Matrices. It cannot perform allocation/deallocation or
-     * resizing operations. It is designed to be returned by members
-     * functions of the Matrix classes to allow convenient access to
-     * specific portions of the data (i.e. a subset of a Matrix).
-     */
-    template <class ValueType>
-      class Matrix<ValueType>::View : public Matrix<ValueType>
-      {
-        public:
-          View (const View& M) : Matrix<ValueType> (M) { }
-
-          Matrix<ValueType>& operator= (ValueType value) throw () {
-            return Matrix<ValueType>::operator= (value);
-          }
-          Matrix<ValueType>& operator= (const Matrix<ValueType>& M) throw () {
-            return Matrix<ValueType>::operator= (M);
-          }
-          template <typename U> Matrix<ValueType>& operator= (const Matrix<U>& M) throw () {
-            return Matrix<ValueType>::operator= (M);
-          }
-
-        private:
-          View () {
-            assert (0);
-          }
-          View (const Matrix<ValueType>&) { assert (0); }
-          template <typename U> View (const Matrix<U>&) { assert (0); }
-
-          View (ValueType* data, size_t nrows, size_t ncolumns, size_t row_skip) throw () {
-            Matrix<ValueType>::size1 = nrows;
-            Matrix<ValueType>::size2 = ncolumns;
-            Matrix<ValueType>::tda = row_skip;
-            Matrix<ValueType>::set (data);
-            Matrix<ValueType>::block = NULL;
-            Matrix<ValueType>::owner = 0;
-          }
-
-          friend class Matrix<ValueType>;
-      };
-
-
-    //! \cond skip
-
-    namespace
-    {
-      // double definitions:
-
-      inline void gemm (CBLAS_TRANSPOSE op_A, CBLAS_TRANSPOSE op_B, double alpha, const Matrix<double>& A, const Matrix<double>& B, double beta, Matrix<double>& C)
-      {
-        gsl_blas_dgemm (op_A, op_B, alpha, A.gsl(), B.gsl(), beta, C.gsl());
-      }
-
-      inline void gemv (CBLAS_TRANSPOSE op_A, double alpha, const Matrix<double>& A, const Vector<double>& x, double beta, Vector<double>& y)
-      {
-        gsl_blas_dgemv (op_A, alpha, A.gsl(), x.gsl(), beta, y.gsl());
-      }
-
-      inline void symm (CBLAS_SIDE side, CBLAS_UPLO uplo, double alpha, const Matrix<double>& A, const Matrix<double>& B, double beta, Matrix<double>& C)
-      {
-        gsl_blas_dsymm (side, uplo, alpha, A.gsl(), B.gsl(), beta, C.gsl());
-      }
-
-      inline void trsv (CBLAS_UPLO uplo, CBLAS_TRANSPOSE op_A, CBLAS_DIAG diag, const Matrix<double>& A, Vector<double>& x)
-      {
-        gsl_blas_dtrsv (uplo, op_A, diag, A.gsl(), x.gsl());
-      }
-
-      inline void ger (double alpha, const Vector<double>& x, const Vector<double>& y, Matrix<double>& A)
-      {
-        gsl_blas_dger (alpha, x.gsl(), y.gsl(), A.gsl());
-      }
-
-      inline void syr (CBLAS_UPLO uplo, double alpha, const Vector<double>& x, Matrix<double>& A)
-      {
-        gsl_blas_dsyr (uplo, alpha, x.gsl(), A.gsl());
-      }
-
-      inline void syrk (CBLAS_UPLO uplo, CBLAS_TRANSPOSE op_A, double alpha, const Matrix<double>& A, double beta, Matrix<double>& C)
-      {
-        gsl_blas_dsyrk (uplo, op_A, alpha, A.gsl(), beta, C.gsl());
-      }
-
-      inline void trmm (CBLAS_SIDE side, CBLAS_UPLO uplo, CBLAS_TRANSPOSE transA, CBLAS_DIAG use_diag, double alpha, const Matrix<double>& A, Matrix<double>& B)
-      {
-        gsl_blas_dtrmm (side, uplo, transA, use_diag, alpha, A.gsl(), B.gsl());
-      }
-
-      inline void trsm (CBLAS_SIDE side, CBLAS_UPLO uplo, CBLAS_TRANSPOSE transA, CBLAS_DIAG use_diag, double alpha, const Matrix<double>& A, Matrix<double>& B)
-      {
-        gsl_blas_dtrsm (side, uplo, transA, use_diag, alpha, A.gsl(), B.gsl());
-      }
-
-      // float definitions:
-
-
-      inline void gemm (CBLAS_TRANSPOSE op_A, CBLAS_TRANSPOSE op_B, float alpha, const Matrix<float>& A, const Matrix<float>& B, float beta, Matrix<float>& C)
-      {
-        gsl_blas_sgemm (op_A, op_B, alpha, A.gsl(), B.gsl(), beta, C.gsl());
-      }
-
-      inline void gemv (CBLAS_TRANSPOSE op_A, float alpha, const Matrix<float>& A, const Vector<float>& x, float beta, Vector<float>& y)
-      {
-        gsl_blas_sgemv (op_A, alpha, A.gsl(), x.gsl(), beta, y.gsl());
-      }
-
-      inline void symm (CBLAS_SIDE side, CBLAS_UPLO uplo, float alpha, const Matrix<float>& A, const Matrix<float>& B, float beta, Matrix<float>& C)
-      {
-        gsl_blas_ssymm (side, uplo, alpha, A.gsl(), B.gsl(), beta, C.gsl());
-      }
-
-      inline void trsv (CBLAS_UPLO uplo, CBLAS_TRANSPOSE op_A, CBLAS_DIAG diag, const Matrix<float>& A, Vector<float>& x)
-      {
-        gsl_blas_strsv (uplo, op_A, diag, A.gsl(), x.gsl());
-      }
-
-      inline void ger (float alpha, const Vector<float>& x, const Vector<float>& y, Matrix<float>& A)
-      {
-        gsl_blas_sger (alpha, x.gsl(), y.gsl(), A.gsl());
-      }
-
-      inline void syr (CBLAS_UPLO uplo, float alpha, const Vector<float>& x, Matrix<float>& A)
-      {
-        gsl_blas_ssyr (uplo, alpha, x.gsl(), A.gsl());
-      }
-
-      inline void syrk (CBLAS_UPLO uplo, CBLAS_TRANSPOSE op_A, float alpha, const Matrix<float>& A, float beta, Matrix<float>& C)
-      {
-        gsl_blas_ssyrk (uplo, op_A, alpha, A.gsl(), beta, C.gsl());
-      }
-
-
-      inline void trmm (CBLAS_SIDE side, CBLAS_UPLO uplo, CBLAS_TRANSPOSE transA, CBLAS_DIAG use_diag, float alpha, const Matrix<float>& A, Matrix<float>& B)
-      {
-        gsl_blas_strmm (side, uplo, transA, use_diag, alpha, A.gsl(), B.gsl());
-      }
-
-      inline void trsm (CBLAS_SIDE side, CBLAS_UPLO uplo, CBLAS_TRANSPOSE transA, CBLAS_DIAG use_diag, float alpha, const Matrix<float>& A, Matrix<float>& B)
-      {
-        gsl_blas_strsm (side, uplo, transA, use_diag, alpha, A.gsl(), B.gsl());
-      }
-
-#ifdef __math_complex_h__
-
-      // cdouble definitions:
-
-      inline void gemm (CBLAS_TRANSPOSE op_A, CBLAS_TRANSPOSE op_B, cdouble alpha, const Matrix<cdouble>& A, const Matrix<cdouble>& B, cdouble beta, Matrix<cdouble>& C)
-      {
-        gsl_blas_zgemm (op_A, op_B, gsl(alpha), A.gsl(), B.gsl(), gsl(beta), C.gsl());
-      }
-
-      inline void gemv (CBLAS_TRANSPOSE op_A, cdouble alpha, const Matrix<cdouble>& A, const Vector<cdouble>& x, cdouble beta, Vector<cdouble>& y)
-      {
-        gsl_blas_zgemv (op_A, gsl(alpha), A.gsl(), x.gsl(), gsl(beta), y.gsl());
-      }
-
-      inline void symm (CBLAS_SIDE side, CBLAS_UPLO uplo, cdouble alpha, const Matrix<cdouble>& A, const Matrix<cdouble>& B, cdouble beta, Matrix<cdouble>& C)
-      {
-        gsl_blas_zsymm (side, uplo, gsl(alpha), A.gsl(), B.gsl(), gsl(beta), C.gsl());
-      }
-
-      inline void trsv (CBLAS_UPLO uplo, CBLAS_TRANSPOSE op_A, CBLAS_DIAG diag, const Matrix<cdouble>& A, Vector<cdouble>& x)
-      {
-        gsl_blas_ztrsv (uplo, op_A, diag, A.gsl(), x.gsl());
-      }
-
-      inline void syrk (CBLAS_UPLO uplo, CBLAS_TRANSPOSE op_A, cdouble alpha, const Matrix<cdouble>& A, cdouble beta, Matrix<cdouble>& C)
-      {
-        gsl_blas_zherk (uplo, op_A, alpha.real(), A.gsl(), beta.real(), C.gsl());
-      }
-
-      inline void trmm (CBLAS_SIDE side, CBLAS_UPLO uplo, CBLAS_TRANSPOSE transA, CBLAS_DIAG use_diag, cdouble alpha, const Matrix<cdouble>& A, Matrix<cdouble>& B)
-      {
-        gsl_blas_ztrmm (side, uplo, transA, use_diag, alpha, A.gsl(), B.gsl());
-      }
-
-      inline void trsm (CBLAS_SIDE side, CBLAS_UPLO uplo, CBLAS_TRANSPOSE transA, CBLAS_DIAG use_diag, cdouble alpha, const Matrix<cdouble>& A, Matrix<cdouble>& B)
-      {
-        gsl_blas_ztrsm (side, uplo, transA, use_diag, alpha, A.gsl(), B.gsl());
-      }
-
-      // float definitions:
-
-      inline void gemm (CBLAS_TRANSPOSE op_A, CBLAS_TRANSPOSE op_B, cfloat alpha, const Matrix<cfloat>& A, const Matrix<cfloat>& B, cfloat beta, Matrix<cfloat>& C)
-      {
-        gsl_blas_cgemm (op_A, op_B, gsl(alpha), A.gsl(), B.gsl(), gsl(beta), C.gsl());
-      }
-
-      inline void gemv (CBLAS_TRANSPOSE op_A, cfloat alpha, const Matrix<cfloat>& A, const Vector<cfloat>& x, cfloat beta, Vector<cfloat>& y)
-      {
-        gsl_blas_cgemv (op_A, gsl(alpha), A.gsl(), x.gsl(), gsl(beta), y.gsl());
-      }
-
-      inline void symm (CBLAS_SIDE side, CBLAS_UPLO uplo, cfloat alpha, const Matrix<cfloat>& A, const Matrix<cfloat>& B, cfloat beta, Matrix<cfloat>& C)
-      {
-        gsl_blas_csymm (side, uplo, gsl(alpha), A.gsl(), B.gsl(), gsl(beta), C.gsl());
-      }
-
-      inline void trsv (CBLAS_UPLO uplo, CBLAS_TRANSPOSE op_A, CBLAS_DIAG diag, const Matrix<cfloat>& A, Vector<cfloat>& x)
-      {
-        gsl_blas_ctrsv (uplo, op_A, diag, A.gsl(), x.gsl());
-      }
-
-      inline void syrk (CBLAS_UPLO uplo, CBLAS_TRANSPOSE op_A, cfloat alpha, const Matrix<cfloat>& A, cfloat beta, Matrix<cfloat>& C)
-      {
-        gsl_blas_cherk (uplo, op_A, alpha.real(), A.gsl(), beta.real(), C.gsl());
-      }
-
-      inline void trmm (CBLAS_SIDE side, CBLAS_UPLO uplo, CBLAS_TRANSPOSE transA, CBLAS_DIAG use_diag, cfloat alpha, const Matrix<cfloat>& A, Matrix<cfloat>& B)
-      {
-        gsl_blas_ctrmm (side, uplo, transA, use_diag, alpha, A.gsl(), B.gsl());
-      }
-
-      inline void trsm (CBLAS_SIDE side, CBLAS_UPLO uplo, CBLAS_TRANSPOSE transA, CBLAS_DIAG use_diag, cfloat alpha, const Matrix<cfloat>& A, Matrix<cfloat>& B)
-      {
-        gsl_blas_ctrsm (side, uplo, transA, use_diag, alpha, A.gsl(), B.gsl());
-      }
-
-#endif
-
-    }
-    //! \endcond
-
-
-
-
-
-
-    /** @defgroup gemv Matrix-vector multiplication
-      @{ */
-
-    //! Computes the matrix-vector product \a y = \a alpha \a op_A (\a A) \a x + \a beta \a y
-    /** \param y the target vector
-     * \param beta used to add a multiple of \a y to the final product
-     * \param alpha used to scale the product
-     * \param op_A determines how to use the matrix \a A:
-     *    - CblasNoTrans: use A
-     *    - CblasTrans: use transpose of A
-     *    - CblasConjTrans: use conjugate transpose of A
-     * \param A a Matrix
-     * \param x a Vector
-     * \return a reference to the target vector \a y
-     */
-    template <typename ValueType> 
-      inline Vector<ValueType>& mult (Vector<ValueType>& y, ValueType beta, ValueType alpha, CBLAS_TRANSPOSE op_A, const Matrix<ValueType>& A, const Vector<ValueType>& x)
-      {
-        gemv (op_A, alpha, A, x, beta, y);
-        return y;
-      }
-
-    //! Computes the matrix-vector product \a y = \a alpha \a op_A (\a A) \a x, allocating storage for \a y
-    /** \param y the target vector
-     * \param alpha used to scale the product
-     * \param op_A determines how to use the matrix \a A:
-     *    - CblasNoTrans: use A
-     *    - CblasTrans: use transpose of A
-     *    - CblasConjTrans: use conjugate transpose of A
-     * \param A a Matrix
-     * \param x a Vector
-     * \note this version will perform the appropriate allocation for \a y.
-     * \return a reference to the target vector \a y
-     */
-    template <typename ValueType> 
-      inline Vector<ValueType>& mult (Vector<ValueType>& y, ValueType alpha, CBLAS_TRANSPOSE op_A, const Matrix<ValueType>& A, const Vector<ValueType>& x)
-      {
-        y.allocate (op_A == CblasNoTrans ? A.rows() : A.columns());
-        mult (y, ValueType (0.0), alpha, op_A, A, x);
-        return y;
-      }
-
-    //! Computes the matrix-vector product \a y = \a A \a x
-    /** \param y the target vector
-     * \param A a Matrix
-     * \param x a Vector
-     * \return a reference to the target vector \a y
-     */
-    template <typename ValueType> 
-      inline Vector<ValueType>& mult (Vector<ValueType>& y, const Matrix<ValueType>& A, const Vector<ValueType>& x)
-      {
-        return mult (y, ValueType (1.0), CblasNoTrans, A, x);
-      }
-
-    /** @} */
-
-
-
-    /** @defgroup gemm General matrix-matrix multiplication
-      @{ */
-
-
-    //! computes the general matrix-matrix multiplication \a C = \a alpha \a op_A (\a A) \a op_B (\a B) + \a beta \a C
-    /** \param C the target matrix
-     * \param beta used to add a multiple of \a C to the final product
-     * \param alpha used to scale the product
-     * \param op_A determines how to use the matrix \a A:
-     *    - CblasNoTrans: use A
-     *    - CblasTrans: use transpose of A
-     *    - CblasConjTrans: use conjugate transpose of A
-     * \param A a Matrix
-     * \param op_B determines how to use the matrix \a B:
-     *    - CblasNoTrans: use B
-     *    - CblasTrans: use transpose of B
-     *    - CblasConjTrans: use conjugate transpose of B
-     * \param B a Matrix
-     * \return a reference to the target matrix \a C
-     */
-    template <typename ValueType> 
-      inline Matrix<ValueType>& mult (Matrix<ValueType>& C, ValueType beta, ValueType alpha, CBLAS_TRANSPOSE op_A, const Matrix<ValueType>& A, CBLAS_TRANSPOSE op_B, const Matrix<ValueType>& B)
-      {
-        gemm (op_A, op_B, alpha, A, B, beta, C);
-        return C;
-      }
-
-    //! computes the general matrix-matrix multiplication \a C = \a alpha \a op_A (\a A) \a op_B (\a B), allocating storage for \a C
-    /** \param C the target matrix
-     * \param alpha used to scale the product
-     * \param op_A determines how to use the matrix \a A:
-     *    - CblasNoTrans: use A
-     *    - CblasTrans: use transpose of A
-     *    - CblasConjTrans: use conjugate transpose of A
-     * \param A a Matrix
-     * \param op_B determines how to use the matrix \a B:
-     *    - CblasNoTrans: use B
-     *    - CblasTrans: use transpose of B
-     *    - CblasConjTrans: use conjugate transpose of B
-     * \param B a Matrix
-     * \note this version will perform the appropriate allocation for \a C
-     * \return a reference to the target matrix \a C
-     */
-    template <typename ValueType> 
-      inline Matrix<ValueType>& mult (Matrix<ValueType>& C, ValueType alpha, CBLAS_TRANSPOSE op_A, const Matrix<ValueType>& A, CBLAS_TRANSPOSE op_B, const Matrix<ValueType>& B)
-      {
-        C.allocate (op_A == CblasNoTrans ? A.rows() : A.columns(), op_B == CblasNoTrans ? B.columns() : B.rows());
-        mult (C, ValueType (0.0), alpha, op_A, A, op_B, B);
-        return C;
-      }
-
-    //! computes the simplified general matrix-matrix multiplication \a C = \a A \a B
-    /** \param C the target matrix
-     * \param A a Matrix
-     * \param B a Matrix
-     * \return a reference to the target matrix \a C
-     */
-    template <typename ValueType> 
-      inline Matrix<ValueType>& mult (Matrix<ValueType>& C, const Matrix<ValueType>& A, const Matrix<ValueType>& B)
-      {
-        return mult (C, ValueType (1.0), CblasNoTrans, A, CblasNoTrans, B);
-      }
-
-    /** @} */
-
-
-
-
-
-
-    /** @defgroup symm_mat Symmetric matrix operations
-      @{ */
-
-    //! computes \a C = \a alpha \a A \a B + \a beta \a C or \a C = \a alpha \a B \a A + \a beta \a C, where \a A is symmetric
-    /** Computes the symmetric matrix-matrix product \a C = \a alpha \a A \a B + \a beta \a C
-     * or \a C = \a alpha \a B \a A + \a beta \a C, where the matrix A is symmetric.
-     * \param C the target matrix
-     * \param side determines the order of the product:
-     *    - CblasLeft: C = alpha*A*B + beta*C
-     *    - CblasRight: C = alpha*B*A + beta*C
-     * \param beta used to add a multiple of \a C to the final product
-     * \param alpha used to scale the product
-     * \param uplo determines which part of \a A will be used:
-     *    - CblasUpper: upper triangle and diagonal of A
-     *    - CblasLower: lower triangle and diagonal of A
-     * \param A a Matrix
-     * \param B a Matrix
-     * \return a reference to the target matrix \a C
-     */
-    template <typename ValueType> 
-      inline Matrix<ValueType>& mult (Matrix<ValueType>& C, CBLAS_SIDE side, ValueType beta, ValueType alpha, CBLAS_UPLO uplo, const Matrix<ValueType>& A, const Matrix<ValueType>& B)
-      {
-        symm (side, uplo, alpha, A, B, beta, C);
-        return C;
-      }
-
-    //! computes \a C = \a alpha \a A \a B or \a C = \a alpha \a B \a A, where \a A is symmetric, and allocates storage for \a C
-    /** Computes the symmetric matrix-matrix product \a C = \a alpha \a A \a B
-     * or \a C = \a alpha \a B \a A, where the matrix A is symmetric.
-     * \param C the target matrix
-     * \param side determines the order of the product:
-     *    - CblasLeft: C = alpha*A*B
-     *    - CblasRight: C = alpha*B*A
-     * \param alpha used to scale the product
-     * \param uplo determines which part of \a A will be used:
-     *    - CblasUpper: upper triangle and diagonal of A
-     *    - CblasLower: lower triangle and diagonal of A
-     * \param A a Matrix
-     * \param B a Matrix
-     * \note this version will perform the appropriate allocation for \a C
-     * \return a reference to the target matrix \a C
-     */
-    template <typename ValueType> 
-      inline Matrix<ValueType>& mult (Matrix<ValueType>& C, CBLAS_SIDE side, ValueType alpha, CBLAS_UPLO uplo, const Matrix<ValueType>& A, const Matrix<ValueType>& B)
-      {
-        C.allocate (A);
-        symm (side, uplo, alpha, A, B, ValueType (0.0), C);
-        return C;
-      }
-
-
-
-    /** @} */
-
-
-
-    /** @defgroup tri_mat Triangular matrix operations
-      @{ */
-
-    //! triangular matrix-matrix multiply
-    /** Computes the triangular matrix-matrix product \a C = \a alpha op_A (\a
-     * A) \a B, or \a C = \a alpha B op_A (\a A), where the matrix A is
-     * triangular. On exit, the output matrix \a C is written over the input
-     * matrix \a B.
-     *
-     * \param side determines the order of the product:
-     *    - CblasLeft: C = alpha*A*B 
-     *    - CblasRight: C = alpha*B*A
-     * \param alpha used to scale the product
-     * \param uplo determines which part of \a A will be used:
-     *    - CblasUpper: upper triangle and diagonal of A
-     *    - CblasLower: lower triangle and diagonal of A
-     * \param diag determines how the diagonal of \a A is used:
-     *    - CblasUnit: diagonal elements of \a A are assumed to be unity
-     *    - CblasNonUnit: diagonal elements of \a A are used
-     * \param A a Matrix
-     * \param B a triangular Matrix
-     * \return a reference to the target matrix \a B
-     */
-    template <typename ValueType> 
-      inline Matrix<ValueType>& mult_triangular (const Matrix<ValueType>& A, Matrix<ValueType>& B, CBLAS_SIDE side, CBLAS_UPLO uplo, ValueType alpha = ValueType(1.0), CBLAS_TRANSPOSE op_A = CblasNoTrans, CBLAS_DIAG diag = CblasNonUnit)
-      {
-        trmm (side, uplo, op_A, diag, alpha, A, B);
-        return B;
-      }
-
-    //! solve for \a y in the triangular matrix problem: \a op_A(\a A) \a y = \a x
-    /** \param x the target vector. On input, \a x should be set to \a y
-     * \param A a Matrix
-     * \param uplo determines which part of \a A will be used:
-     *    - CblasUpper: upper triangle and diagonal of A
-     *    - CblasLower: lower triangle and diagonal of A
-     * \param op_A determines how to use the matrix \a A:
-     *    - CblasNoTrans: use A
-     *    - CblasTrans: use transpose of A
-     *    - CblasConjTrans: use conjugate transpose of A
-     * \param diag determines how the diagonal of \a A is used:
-     *    - CblasUnit: diagonal elements of \a A are assumed to be unity
-     *    - CblasNonUnit: diagonal elements of \a A are used
-     * \return a reference to the target vector \a x
-     */
-    template <typename ValueType> 
-      inline Vector<ValueType>& solve_triangular (Vector<ValueType>& x, const Matrix<ValueType>& A, CBLAS_UPLO uplo = CblasUpper, CBLAS_TRANSPOSE op_A = CblasNoTrans, CBLAS_DIAG diag = CblasNonUnit)
-      {
-        trsv (uplo, op_A, diag, A, x);
-        return x;
-      }
-
-    //! solve for \a X in the triangular matrix problem: \a op_A(\a A) \a X = \a B
-    /** solve one of the matrix equations op( A )*X = alpha*B, or X*op( A ) =
-     * alpha*B.
-     *
-     * \param X the target matrix. On output, \a X is written over the input
-     * matrix  \a B
-     * \param A a Matrix
-     * \param side determines the order of the product:
-     *    - CblasLeft: A*X = B 
-     *    - CblasRight: X*A = B
-     * \param uplo determines which part of \a A will be used:
-     *    - CblasUpper: upper triangle and diagonal of A
-     *    - CblasLower: lower triangle and diagonal of A
-     * \param op_A determines how to use the matrix \a A:
-     *    - CblasNoTrans: use A
-     *    - CblasTrans: use transpose of A
-     *    - CblasConjTrans: use conjugate transpose of A
-     * \param diag determines how the diagonal of \a A is used:
-     *    - CblasUnit: diagonal elements of \a A are assumed to be unity
-     *    - CblasNonUnit: diagonal elements of \a A are used
-     * \return a reference to the target matrix \a B
-     */
-    template <typename ValueType> 
-      inline Matrix<ValueType>& solve_triangular (const Matrix<ValueType>& A, Matrix<ValueType>& B, CBLAS_SIDE side = CblasLeft, CBLAS_UPLO uplo = CblasUpper, ValueType alpha = ValueType(1.0), CBLAS_TRANSPOSE op_A = CblasNoTrans, CBLAS_DIAG diag = CblasNonUnit)
-      {
-        trsm (side, uplo, op_A, diag, alpha, A, B);
-        return B;
-      }
-
-    /** @} */
-
-
-
-    //! rank-1 update: \a A = \a alpha \a x \a y^ValueType + \a A
-    /** \param A the target matrix.
-     * \param x a Vector
-     * \param y a Vector
-     * \param alpha used to scale the product
-     * \return a reference to the target matrix \a A
-     */
-    template <typename ValueType> 
-      inline Matrix<ValueType>& rank1_update (Matrix<ValueType>& A, const Vector<ValueType>& x, const Vector<ValueType>& y, ValueType alpha = 1.0)
-      {
-        ger (alpha, x, y, A);
-        return A;
-      }
-
-    //! symmetric rank-1 update: \a A = \a alpha \a x \a x^ValueType + \a A, for symmetric \a A
-    /** \param A the symmetric target matrix.
-     * \param x a Vector
-     * \param alpha used to scale the product
-     * \param uplo determines which part of \a A will be used:
-     *    - CblasUpper: upper triangle and diagonal of A
-     *    - CblasLower: lower triangle and diagonal of A
-     * \return a reference to the target matrix \a A
-     */
-    template <typename ValueType> 
-      inline Matrix<ValueType>& sym_rank1_update (Matrix<ValueType>& A, const Vector<ValueType>& x, ValueType alpha = 1.0, CBLAS_UPLO uplo = CblasUpper)
-      {
-        syr (uplo, alpha, x, A);
-        return A;
-      }
-
-    //! symmetric rank-N update: \a C = \a alpha \a op_A(\a A) op_A(\a A)^T + \a beta C, for symmetric \a C
-    /** \param C the target matrix. If \a beta is non-zero, \a C should be symmetric
-     * \param A a Matrix
-     * \param op_A determines how to use the matrix \a A:
-     *    - CblasNoTrans: use A
-     *    - CblasTrans: use transpose of A
-     *    - CblasConjTrans: use conjugate transpose of A
-     * \param uplo determines which part of \a C will be used:
-     *    - CblasUpper: upper triangle and diagonal of C
-     *    - CblasLower: lower triangle and diagonal of C
-     * \param alpha used to scale the product
-     * \param beta used to add a multiple of \a C to the final product
-     * \return a reference to the target matrix \a C
-     */
-    template <typename ValueType> 
-      inline Matrix<ValueType>& rankN_update (Matrix<ValueType>& C, const Matrix<ValueType>& A, CBLAS_TRANSPOSE op_A = CblasNoTrans, CBLAS_UPLO uplo = CblasUpper, ValueType alpha = 1.0, ValueType beta = 0.0)
-      {
-        syrk (uplo, op_A, alpha, A, beta, C);
-        return C;
-      }
-
-    //! compute transpose \a A = \a B^ValueType
-    /** \param A the target matrix.
-     * \param B a Matrix to be transposed
-     * \return a reference to the target matrix \a A
-     * \note this version will perform the appropriate allocation for \a A
-     */
-    template <typename ValueType> 
-      inline Matrix<ValueType>& transpose (Matrix<ValueType>& A, const Matrix<ValueType>& B)
-      {
-        A.allocate (B.columns(), B.rows());
-        for (size_t i = 0; i < B.rows(); i++)
-          for (size_t j = 0; j < B.columns(); j++)
-            A (j,i) = B (i,j);
-        return A;
-      }
-
-
-
-    //! compute transpose \a A = \a B^ValueType
-    /** \param B a Matrix to be transposed
-     * \return the transposed matrix 
-     */
-    template <typename ValueType> 
-      inline Matrix<ValueType> transpose (const Matrix<ValueType>& B)
-      {
-        Matrix<ValueType> A;
-        return transpose (A, B);
-      }
-    /** @} */
-
-
-    //! compute determinant of \a A
-    /** \param A input matrix
-     * \return the determinant
-     */
-    template <typename ValueType>
-      inline ValueType determinant (const Matrix<ValueType>& A)
-      {
-        if (A.rows() != A.columns())
-          throw Exception ("determinant is only defined for square matrices");
-        int sign = 0;
-        ValueType det = 0.0;
-        gsl_permutation* p = gsl_permutation_calloc (A.rows());
-        Matrix<double> temp (A);
-        int* signum = &sign;
-        gsl_linalg_LU_decomp (temp.gsl(), p, signum);
-        det = gsl_linalg_LU_det (temp.gsl(), *signum);
-        gsl_permutation_free (p);
-        return det;
-      }
-
-    //! compute condition number of \a A
-    /** \param A input matrix
-     * \return the condition number
-     */
-    template <typename ValueType>
-      inline double cond (const Matrix<ValueType>& A)
-      {
-        Math::Matrix<double> D = A;
-        Math::Matrix<double> V (A.columns(), A.columns());
-        Math::Vector<double> S (A.columns());
-        Math::Vector<double> work (A.columns());
-
-        gsl_linalg_SV_decomp (D.gsl(), V.gsl(), S.gsl(), work.gsl());
-        return S[0] / S[S.size()-1];
-      }
-
-    /** @} */
-
-
-
-  }
-}
-
-#undef LOOP
-
-#endif
-=======
-#error this header is deprecated
->>>>>>> 6a5f5f4e
+#error this header is deprecated