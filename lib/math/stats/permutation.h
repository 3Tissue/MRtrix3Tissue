--- conflicted
+++ resolved
@@ -30,103 +30,30 @@
 
 
 
-<<<<<<< HEAD
-      inline bool is_duplicate_vector (const vector<size_t>& v1, const vector<size_t>& v2)
-      {
-        for (size_t i = 0; i < v1.size(); i++) {
-          if (v1[i] != v2[i])
-            return false;
-        }
-        return true;
-      }
-
-
-      inline bool is_duplicate_permutation (const vector<size_t>& perm,
-                                            const vector<vector<size_t> >& previous_permutations)
-      {
-        for (unsigned int p = 0; p < previous_permutations.size(); p++) {
-          if (is_duplicate_vector (perm, previous_permutations[p]))
-            return true;
-        }
-        return false;
-      }
-
-      // Note that this function does not take into account grouping of subjects and therefore generated
-      // permutations are not guaranteed to be unique wrt the computed test statistic.
-      // If the number of subjects is large then the likelihood of generating duplicates is low.
-      inline void generate_permutations (const size_t num_perms,
-                                         const size_t num_subjects,
-                                         vector<vector<size_t> >& permutations,
-                                         bool include_default)
-      {
-        permutations.clear();
-        vector<size_t> default_labelling (num_subjects);
-        for (size_t i = 0; i < num_subjects; ++i)
-          default_labelling[i] = i;
-        size_t p = 0;
-        if (include_default) {
-          permutations.push_back (default_labelling);
-          ++p;
-        }
-        for (;p < num_perms; ++p) {
-          vector<size_t> permuted_labelling (default_labelling);
-          do {
-            std::random_shuffle (permuted_labelling.begin(), permuted_labelling.end());
-          } while (is_duplicate_permutation (permuted_labelling, permutations));
-          permutations.push_back (permuted_labelling);
-        }
-      }
-
-
-      inline void statistic2pvalue (const Eigen::Matrix<value_type, Eigen::Dynamic, 1>& perm_dist,
-                                    const vector<value_type>& stats,
-                                    vector<value_type>& pvalues)
-      {
-        vector <value_type> permutations (perm_dist.size(), 0);
-        for (ssize_t i = 0; i < perm_dist.size(); i++)
-          permutations[i] = perm_dist[i];
-        std::sort (permutations.begin(), permutations.end());
-        pvalues.resize (stats.size());
-        for (size_t i = 0; i < stats.size(); ++i) {
-          if (stats[i] > 0.0) {
-            value_type pvalue = 1.0;
-            for (size_t j = 0; j < permutations.size(); ++j) {
-              if (stats[i] < permutations[j]) {
-                pvalue = value_type (j) / value_type (permutations.size());
-                break;
-              }
-            }
-            pvalues[i] = pvalue;
-          }
-          else
-            pvalues[i] = 0.0;
-        }
-=======
         typedef Math::Stats::value_type value_type;
         typedef Math::Stats::vector_type vector_type;
 
 
 
-        bool is_duplicate (const std::vector<size_t>&, const std::vector<size_t>&);
-        bool is_duplicate (const std::vector<size_t>&, const std::vector<std::vector<size_t> >&);
+        bool is_duplicate (const vector<size_t>&, const vector<size_t>&);
+        bool is_duplicate (const vector<size_t>&, const vector<vector<size_t> >&);
 
         // Note that this function does not take into account grouping of subjects and therefore generated
         // permutations are not guaranteed to be unique wrt the computed test statistic.
         // Providing the number of subjects is large then the likelihood of generating duplicates is low.
         void generate (const size_t num_perms,
                        const size_t num_subjects,
-                       std::vector<std::vector<size_t> >& permutations,
+                       vector<vector<size_t> >& permutations,
                        const bool include_default);
 
         void statistic2pvalue (const vector_type& perm_dist, const vector_type& stats, vector_type& pvalues);
 
 
-        std::vector<std::vector<size_t> > load_permutations_file (const std::string& filename);
+        vector<vector<size_t> > load_permutations_file (const std::string& filename);
 
 
 
 
->>>>>>> de773ec5
       }
     }
   }
