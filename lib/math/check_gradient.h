--- conflicted
+++ resolved
@@ -40,8 +40,8 @@
         typedef typename Function::value_type value_type;
         const size_t N = function.size();
         Eigen::Matrix<value_type, Eigen::Dynamic, 1> g (N);
-        size_t precision = 10;
-        CONSOLE ("checking gradient for cost function over " + str(N,precision) +
+
+        CONSOLE ("checking gradient for cost function over " + str(N) +
             " parameters of type " + DataType::from<value_type>().specifier());
         value_type step_size = function.init (g);
         CONSOLE ("cost function suggests initial step size = " + str(step_size));
@@ -50,13 +50,8 @@
         CONSOLE ("checking gradient at position [ " + str(x.transpose()) + "]:");
         Eigen::Matrix<value_type, Eigen::Dynamic, 1> g0 (N);
         value_type f0 = function (x, g0);
-<<<<<<< HEAD
-        CONSOLE ("cost function = " + str(f0,precision));
-        CONSOLE ("gradient from cost function           = [ " + str(g0.transpose(),precision) + "]");
-=======
         CONSOLE ("  cost function = " + str(f0));
         CONSOLE ("  gradient from cost function         = [ " + str(g0.transpose()) + "]");
->>>>>>> b598f37b
 
         Eigen::Matrix<value_type, Eigen::Dynamic, 1> g_fd (N);
         Eigen::Matrix<value_type, Eigen::Dynamic, Eigen::Dynamic> hessian;
@@ -93,11 +88,7 @@
 
         }
 
-<<<<<<< HEAD
-        CONSOLE ("gradient by central finite difference = [ " + str(g_fd.transpose(),precision) + "]");
-=======
         CONSOLE ("gradient by central finite difference = [ " + str(g_fd.transpose()) + "]");
->>>>>>> b598f37b
         CONSOLE ("normalised dot product = " + str(g_fd.dot(g0) / g_fd.squaredNorm()));
 
         if (show_hessian) {
