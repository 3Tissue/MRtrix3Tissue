/*
    Copyright 2010 Brain Research Institute, Melbourne, Australia

    Written by J-Donald Tournier, 05/02/10.

    This file is part of MRtrix.

    MRtrix is free software: you can redistribute it and/or modify
    it under the terms of the GNU General Public License as published by
    the Free Software Foundation, either version 3 of the License, or
    (at your option) any later version.

    MRtrix is distributed in the hope that it will be useful,
    but WITHOUT ANY WARRANTY; without even the implied warranty of
    MERCHANTABILITY or FITNESS FOR A PARTICULAR PURPOSE.  See the
    GNU General Public License for more details.

    You should have received a copy of the GNU General Public License
    along with MRtrix.  If not, see <http://www.gnu.org/licenses/>.

*/

#ifndef __image_stride_h__
#define __image_stride_h__

#include "app.h"
#include "debug.h"
#include "datatype.h"
#include "math/math.h"

namespace MR
{
  namespace Image
  {

    //! Functions to handle the memory layout of InfoType classes
    /*! Strides are typically supplied as a symbolic list of increments,
     * representing the layout of the data in memory. In this symbolic
     * representation, the actual magnitude of the strides is only important
     * in that it defines the ordering of the various axes.
     *
     * For example, the vector of strides [ 3 -1 -2 ] is valid as a symbolic
     * representation of a InfoType stored as a stack of sagittal slices. Each
     * sagittal slice is stored as rows of voxels ordered from anterior to
     * posterior (i.e. negative y: -1), then stacked superior to inferior (i.e.
     * negative z: -2). These slices are then stacked from left to right (i.e.
     * positive x: 3).
     *
     * This representation is symbolic since it does not take into account the
     * size of the InfoType along each dimension. To be used in practice, these
     * strides must correspond to the number of intensity values to skip
     * between adjacent voxels along the respective axis. For the example
     * above, the InfoType might consists of 128 sagittal slices, each with
     * dimensions 256x256. The dimensions of the InfoType (as returned by dim())
     * are therefore [ 128 256 256 ]. The actual strides needed to navigate
     * through the InfoType, given the symbolic strides above, should therefore
     * be [ 65536 -256 -1 ] (since 256x256 = 65532).
     *
     * Note that a stride of zero is treated as undefined or invalid. This can
     * be used in the symbolic representation to specify that the ordering of
     * the corresponding axis is not important. A suitable stride will be
     * allocated to that axis when the InfoType is initialised (this is done
     * with a call to sanitise()).
     *
     * The functions defined in this namespace provide an interface to
     * manipulate the strides and convert symbolic into actual strides. */
    namespace Stride
    {

      typedef std::vector<ssize_t> List;

      extern const App::OptionGroup StrideOption;

      template <class InfoType> 
        void set_from_command_line (InfoType& info, const List& default_strides = List())
        {
          App::Options opt = App::get_options ("stride");
          size_t n;
          if (opt.size()) {
            std::vector<int> strides = opt[0][0];
            if (strides.size() > info.ndim())
              WARN ("too many axes supplied to -stride option - ignoring remaining strides");
            for (n = 0; n < std::min (info.ndim(), strides.size()); ++n)
              info.stride(n) = strides[n];
            for (; n < info.ndim(); ++n)
              info.stride(n) = 0;
          } 
          else if (default_strides.size()) {
            for (n = 0; n < std::min (info.ndim(), default_strides.size()); ++n) 
              info.stride(n) = default_strides[n];
            for (; n < info.ndim(); ++n)
              info.stride(n) = 0;
          }
        }





      //! \cond skip
      namespace
      {
        template <class InfoType> 
          class Compare
          {
            public:
              Compare (const InfoType& info) : S (info) { }
              bool operator() (const size_t a, const size_t b) const {
                if (S.stride(a) == 0)
                  return false;
                if (S.stride(b) == 0)
                  return true;
                return std::abs (S.stride (a)) < std::abs (S.stride (b));
              }
            private:
              const InfoType& S;
          };

        class Wrapper
        {
          public:
            Wrapper (List& strides) : S (strides) { }
            size_t ndim () const {
              return S.size();
            }
            const ssize_t& stride (size_t axis) const {
              return S[axis];
            }
            ssize_t& stride (size_t axis) {
              return S[axis];
            }
          private:
            List& S;
        };

        template <class InfoType> 
          class InfoWrapper : public Wrapper
        {
          public:
            InfoWrapper (List& strides, const InfoType& info) : Wrapper (strides), D (info) {
              assert (ndim() == D.ndim());
            }
            ssize_t dim (size_t axis) const {
              return D.dim (axis);
            }
          private:
            const InfoType& D;
        };
      }
      //! \endcond




      //! return the strides of \a info as a std::vector<ssize_t>
      template <class InfoType> 
        List get (const InfoType& info)
        {
          List ret (info.ndim());
          for (size_t i = 0; i < info.ndim(); ++i)
            ret[i] = info.stride (i);
          return ret;
        }

      //! set the strides of \a info from a std::vector<ssize_t>
      template <class InfoType>
        void set (InfoType& info, const List& stride)
        {
          size_t n = 0;
          for (; n < std::min (info.ndim(), stride.size()); ++n)
            info.stride (n) = stride[n];
          for (; n < stride.size(); ++n)
            info.stride (n) = 0;
        }

      //! set the strides of \a info from another Infotype
      template <class InfoType, class FromInfoType>
        void set (InfoType& info, const FromInfoType& from)
        {
          set (info, get(from));
        }




      //! sort range of axes with respect to their absolute stride.
      /*! \return a vector of indices of the axes in order of increasing
       * absolute stride.
       * \note all strides should be valid (i.e. non-zero). */
      template <class InfoType> 
        std::vector<size_t> order (const InfoType& info, size_t from_axis = 0, size_t to_axis = std::numeric_limits<size_t>::max())
        {
          to_axis = std::min (to_axis, info.ndim());
          assert (to_axis > from_axis);
          std::vector<size_t> ret (to_axis-from_axis);
          for (size_t i = 0; i < ret.size(); ++i) 
            ret[i] = from_axis+i;
          Compare<InfoType> compare (info);
          std::sort (ret.begin(), ret.end(), compare);
          return ret;
        }

      //! sort axes with respect to their absolute stride.
      /*! \return a vector of indices of the axes in order of increasing
       * absolute stride.
       * \note all strides should be valid (i.e. non-zero). */
      template <> inline 
        std::vector<size_t> order<List> (const List& strides, size_t from_axis, size_t to_axis)
        {
          const Wrapper wrapper (const_cast<List&> (strides));
          return order (wrapper, from_axis, to_axis);
        }




      //! remove duplicate and invalid strides.
      /*! sanitise the strides of InfoType \a info by identifying invalid (i.e.
       * zero) or duplicate (absolute) strides, and assigning to each a
       * suitable value. The value chosen for each sanitised stride is the
       * lowest number greater than any of the currently valid strides. */
      template <class InfoType> 
        void sanitise (InfoType& info)
        {
          // remove duplicates
          for (size_t i = 0; i < info.ndim()-1; ++i) {
            if (!info.stride (i)) continue;
            for (size_t j = i+1; j < info.ndim(); ++j) {
              if (!info.stride (j)) continue;
              if (std::abs (info.stride (i)) == std::abs (info.stride (j))) info.stride (j) = 0;
            }
          }

          size_t max = 0;
          for (size_t i = 0; i < info.ndim(); ++i)
            if (size_t (std::abs (info.stride (i))) > max)
              max = std::abs (info.stride (i));

          for (size_t i = 0; i < info.ndim(); ++i) {
            if (info.stride (i)) continue;
            info.stride (i) = ++max;
          }
        }



      //! remove duplicate and invalid strides.
      /*! sanitise the strides of InfoType \a info by identifying invalid (i.e.
       * zero) or duplicate (absolute) strides, and assigning to each a
       * suitable value. The value chosen for each sanitised stride is the
       * lowest number greater than any of the currently valid strides. */
      template <> 
        inline void sanitise<List> (List& strides)
        {
          Wrapper wrapper (strides);
          sanitise (wrapper);
        }


      //! remove duplicate and invalid strides.
      /*! sanitise the strides in \a current by identifying invalid (i.e.
       * zero) or duplicate (absolute) strides, and assigning to each a
       * suitable value. The value chosen for each sanitised stride is the
       * lowest number greater than any of the currently valid strides. */
      List& sanitise (List& current, const List& desired);


      //! convert strides from symbolic to actual strides
      template <class InfoType> 
        void actualise (InfoType& info)
        {
          sanitise (info);
          std::vector<size_t> x (order (info));
          ssize_t skip = 1;
          for (size_t i = 0; i < info.ndim(); ++i) {
            info.stride (x[i]) = info.stride (x[i]) < 0 ? -skip : skip;
            skip *= info.dim (x[i]);
          }
        }
      //! convert strides from symbolic to actual strides
      /*! convert strides from symbolic to actual strides, assuming the strides
       * in \a strides and InfoType dimensions of \a info. */
      template <class InfoType> 
        inline void actualise (List& strides, const InfoType& info)
        {
          InfoWrapper<InfoType> wrapper (strides, info);
          actualise (wrapper);
        }

      //! get actual strides:
      template <class InfoType> 
        inline List get_actual (InfoType& info)
        {
          List strides (get (info));
          actualise (strides, info);
          return strides;
        }

      //! get actual strides:
      template <class InfoType> 
        inline List get_actual (const List& strides, const InfoType& info)
        {
          List out (strides);
          actualise (out, info);
          return out;
        }



      //! convert strides from actual to symbolic strides
      template <class InfoType> 
        void symbolise (InfoType& info)
        {
          std::vector<size_t> p (order (info));
          for (ssize_t i = 0; i < ssize_t (p.size()); ++i)
            if (info.stride (p[i]) != 0)
              info.stride (p[i]) = info.stride (p[i]) < 0 ? -(i+1) : i+1;
        }
      //! convert strides from actual to symbolic strides
      template <> 
        inline void symbolise (List& strides)
        {
          Wrapper wrapper (strides);
          symbolise (wrapper);
        }

      //! get symbolic strides:
      template <class InfoType> 
        inline List get_symbolic (const InfoType& info)
        {
          List strides (get (info));
          symbolise (strides);
          return strides;
        }

      //! get symbolic strides:
      template <> 
        inline List get_symbolic (const List& list)
        {
          List strides (list);
          symbolise (strides);
          return strides;
        }


      //! calculate offset to start of data
      /*! this function caculate the offset (in number of voxels) from the start of the data region
       * to the first voxel value (i.e. at voxel [ 0 0 0 ... ]). */
      template <class InfoType> 
        size_t offset (const InfoType& info)
        {
          size_t offset = 0;
          for (size_t i = 0; i < info.ndim(); ++i)
            if (info.stride (i) < 0)
              offset += size_t (-info.stride (i)) * (info.dim (i) - 1);
          return offset;
        }

      //! calculate offset to start of data
      /*! this function caculate the offset (in number of voxels) from the start of the data region
       * to the first voxel value (i.e. at voxel [ 0 0 0 ... ]), assuming the
       * strides in \a strides and InfoType dimensions of \a info. */
      template <class InfoType> 
        size_t offset (List& strides, const InfoType& info)
        {
          InfoWrapper<InfoType> wrapper (strides, info);
          return offset (wrapper);
        }



      //! produce strides from \c current that match those specified in \c desired
      /*! The strides in \c desired should be specified as symbolic strides,
       * and any zero strides will be ignored and replaced with sensible values
       * if needed.  Essentially, this function checks whether the symbolic
       * strides in \c current already match those specified in \c desired. If so,
       * these will be used as-is, otherwise a new set of strides based on \c
       * desired will be produced, as follows. First, non-zero strides in \c
       * desired are used as-is, then the remaining strides are taken from \c
       * current where specified and used with higher values, followed by those
       * strides not specified in either.
       *
       * Note that strides are considered matching even if the differ in their
       * sign - this purpose of this function is to ensure contiguity in RAM
       * along the desired axes, and a reversal in the direction of traversal
       * is not considered to affect this.
       *
       * Examples:
       * - \c current: [ 1 2 3 4 ], \c desired: [ 0 0 0 1 ] => [ 2 3 4 1 ]
       * - \c current: [ 3 -2 4 1 ], \c desired: [ 0 0 0 1 ] => [ 3 -2 4 1 ]
       * - \c current: [ -2 4 -3 1 ], \c desired: [ 1 2 3 0 ] => [ 1 2 3 4 ]
       * - \c current: [ -1 2 -3 4 ], \c desired: [ 1 2 3 0 ] => [ -1 2 -3 4 ]
       *   */
      template <class InfoType> 
        List get_nearest_match (const InfoType& current, const List& desired)
        {
          List in (get_symbolic (current)), out (desired);
          out.resize (in.size(), 0);

          for (size_t i = 0; i < out.size(); ++i) 
            if (out[i]) 
              if (std::abs (out[i]) != std::abs (in[i])) 
                return sanitise (in, out);

          sanitise (in);
          return in;
        }


      template <> 
        inline List get_nearest_match<List> (const List& strides, const List& desired) 
        {
          Wrapper wrapper (const_cast<List&> (strides));
          return get_nearest_match (wrapper, desired);
        }



      //! convenience function for use with Image::BufferPreload
      /*! when passed as the second argument to the Image::BufferPreload
       * constructor, ensures the specified axis will be contiguous in RAM. */
      inline List contiguous_along_axis (size_t axis) 
      {
        List strides (axis+1,0);
        strides[axis] = 1;
        return strides;
      }

      //! convenience function for use with Image::BufferPreload
      /*! when passed as the second argument to the Image::BufferPreload
       * constructor, ensures the specified axis will be contiguous in RAM,
       * while matching the strides in \a info as closely as possible. */
      template <class InfoType> 
        inline List contiguous_along_axis (size_t axis, const InfoType& info) 
        {
<<<<<<< HEAD
          return get_nearest_match (contiguous_along_axis (axis), Image::Stride::get (info));
=======
          return get_nearest_match (Image::Stride::get (info), contiguous_along_axis (axis));
>>>>>>> dd9f5afd
        }

      //! convenience function for use with Image::BufferPreload
      /*! when passed as the second argument to the Image::BufferPreload
       * constructor, ensures the spatial axes will be contiguous in RAM,
       * preserving the original order as on file as closely as possible. */
      template <class InfoType>
        inline List contiguous_along_spatial_axes (const InfoType& info)
        {
          List strides = get (info);
          for (size_t n = 3; n < strides.size(); ++n)
            strides[n] = 0;
          return strides;
        }



    }
  }
}

#endif
<|MERGE_RESOLUTION|>--- conflicted
+++ resolved
@@ -433,11 +433,7 @@
       template <class InfoType> 
         inline List contiguous_along_axis (size_t axis, const InfoType& info) 
         {
-<<<<<<< HEAD
-          return get_nearest_match (contiguous_along_axis (axis), Image::Stride::get (info));
-=======
           return get_nearest_match (Image::Stride::get (info), contiguous_along_axis (axis));
->>>>>>> dd9f5afd
         }
 
       //! convenience function for use with Image::BufferPreload
