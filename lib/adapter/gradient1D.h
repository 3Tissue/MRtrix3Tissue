--- conflicted
+++ resolved
@@ -24,13 +24,9 @@
   {
 
     template <class ImageType>
-<<<<<<< HEAD
-      class Gradient1D : public Base<ImageType> { MEMALIGN(Gradient1D<ImageType>)
-=======
       class Gradient1D : 
         public Base<Gradient1D<ImageType>, ImageType> 
-    {
->>>>>>> 9476fa05
+    { MEMALIGN (Gradient1D<ImageType>)
       public:
 
         typedef Base<Gradient1D<ImageType>,ImageType> base_type;
@@ -43,8 +39,8 @@
 
 
         Gradient1D (const ImageType& parent,
-            size_t axis = 0,
-            bool wrt_spacing = false) :
+                    size_t axis = 0,
+                    bool wrt_spacing = false) :
           base_type (parent),
           axis (axis),
           wrt_spacing (wrt_spacing),
@@ -96,15 +92,9 @@
         size_t axis;
         value_type result;
         const bool wrt_spacing;
-<<<<<<< HEAD
         vector<value_type> derivative_weights;
         vector<value_type> half_derivative_weights;
       };
-=======
-        std::vector<value_type> derivative_weights;
-        std::vector<value_type> half_derivative_weights;
-    };
->>>>>>> 9476fa05
   }
 }
 
