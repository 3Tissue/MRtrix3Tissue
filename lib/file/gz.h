/*
   Copyright 2008 Brain Research Institute, Melbourne, Australia

   Written by J-Donald Tournier, 04/07/09.

   This file is part of MRtrix.

   MRtrix is free software: you can redistribute it and/or modify
   it under the terms of the GNU General Public License as published by
   the Free Software Foundation, either version 3 of the License, or
   (at your option) any later version.

   MRtrix is distributed in the hope that it will be useful,
   but WITHOUT ANY WARRANTY; without even the implied warranty of
   MERCHANTABILITY or FITNESS FOR A PARTICULAR PURPOSE.  See the
   GNU General Public License for more details.

   You should have received a copy of the GNU General Public License
   along with MRtrix.  If not, see <http://www.gnu.org/licenses/>.

 */

#ifndef __file_gz_h__
#define __file_gz_h__

#include <cassert>
#include <cstring>
#include <stdio.h>
#include <sys/types.h>
#include <sys/stat.h>
#include <fcntl.h>
#include <zlib.h>

#include "mrtrix.h"
#include "types.h"
#include "exception.h"
#include "file/confirm.h"
#include "file/path.h"

namespace MR {
  namespace File {

    class GZ {
      public:
        GZ () : gz (NULL) { }
        GZ (const std::string& fname, const char* mode) : gz (NULL) { open (fname, mode); }
        ~GZ () { close(); }

        const std::string&  name () const  { return (filename); }

<<<<<<< HEAD
        void open (const std::string& fname, const char* mode) {
          close();
          filename = fname;
          if (!MR::Path::exists(filename)) throw Exception ("cannot access file \"" + filename + "\": No such file or directory");
=======
        void open (const std::string& fname, const char* mode) 
        { 
          close();
          filename = fname;
          if (!MR::Path::exists(filename)) 
            throw Exception ("cannot access file \"" + filename + "\": No such file or directory");

>>>>>>> a70b2b18
          gz = gzopen64 (filename.c_str(), mode);
          if (!gz) 
            throw Exception ("error opening file \"" + filename + "\": insufficient memory");
        }

        void close () 
        {
          if (gz) {
<<<<<<< HEAD
            if (gzclose (gz)) throw Exception ("error closing file \"" + filename + "\": " + error());
            filename.clear();
=======
            if (gzclose (gz)) 
              throw Exception ("error closing file \"" + filename + "\": " + error()); 
            filename.clear(); 
>>>>>>> a70b2b18
            gz = NULL;
          }
        }

        bool is_open () const { return (gz); }
        bool eof () const { assert (gz); return (gzeof (gz)); }
        int64_t tell () const { assert (gz); return (gztell64 (gz)); }

<<<<<<< HEAD
        void seek (int64_t offset) {
          assert (gz);
          z_off_t pos = gzseek64 (gz, offset, SEEK_SET);
          if (pos < 0) throw Exception ("error seeking in file \"" + filename + "\": " + error());
=======
        void seek (int64_t offset) 
        { 
          assert (gz);
          z_off_t pos = gzseek64 (gz, offset, SEEK_SET); 
          if (pos < 0) 
            throw Exception ("error seeking in file \"" + filename + "\": " + error()); 
>>>>>>> a70b2b18
        }

        int read (char* s, size_t n) 
        {
          assert (gz);
<<<<<<< HEAD
          int n_read = gzread (gz, s, n);
          if (n_read < 0) throw Exception ("error reading from file \"" + filename + "\": " + error());
=======
          int n_read = gzread (gz, s, n); 
          if (n_read < 0) 
            throw Exception ("error reading from file \"" + filename + "\": " + error());
>>>>>>> a70b2b18
          return (n_read);
        }

        void write (const char* s, size_t n) 
        {
          assert (gz);
          if (gzwrite (gz, s, n) <= 0)
            throw Exception ("error writing to file \"" + filename + "\": " + error());
        }

        void write (const std::string& s) 
        {
          assert (gz);
          if (gzputs (gz, s.c_str()) < 0)
            throw Exception ("error writing to file \"" + filename + "\": " + error());
        }

        std::string getline () 
        {
          assert (gz);
          std::string string;
          char buf[64];
          do {
            char* status = gzgets (gz, buf, 64);
            if (!status) {
              if (eof()) break;
              throw Exception ("error reading from file \"" + filename + "\": " + error());
            }
            string += buf;
          } while (strlen(buf) >= 63);

          if (string.size() > 0) 
            if (string[string.size()-1] == 015) string.resize (string.size()-1);
          return (string);
        }

<<<<<<< HEAD
        template <typename T> T get () {
=======
        template <typename T> T get () 
        { 
>>>>>>> a70b2b18
          T val;
          if (read (&val, sizeof(T)) != sizeof(T))
            throw Exception ("error reading from file \"" + filename + "\": " + error());
          return (val);
        }

        template <typename T> T get (int64_t offset) { seek (offset); return (get<T>()); }

<<<<<<< HEAD
        template <typename T> T* get (T* buf, size_t n) {
          if (read (buf, n*sizeof(T)) != n*sizeof(T))
=======
        template <typename T> T* get (T* buf, size_t n) 
        { 
          if (read (buf, n*sizeof(T)) != n*sizeof(T)) 
>>>>>>> a70b2b18
            throw Exception ("error reading from file \"" + filename + "\": " + error());
          return (buf);
        }

        template <typename T> T* get (int64_t offset, T* buf, size_t n) { seek (offset); return (get<T>(buf, n)); }

      protected:
        gzFile       gz;
        std::string  filename;

        const char*  error () 
        {
          int error_number;
          const char* s = gzerror (gz, &error_number);
          if (error_number == Z_ERRNO) s = strerror (errno);
          return (s);
        }
    };

  }
}

#endif

<|MERGE_RESOLUTION|>--- conflicted
+++ resolved
@@ -48,12 +48,6 @@
 
         const std::string&  name () const  { return (filename); }
 
-<<<<<<< HEAD
-        void open (const std::string& fname, const char* mode) {
-          close();
-          filename = fname;
-          if (!MR::Path::exists(filename)) throw Exception ("cannot access file \"" + filename + "\": No such file or directory");
-=======
         void open (const std::string& fname, const char* mode) 
         { 
           close();
@@ -61,7 +55,6 @@
           if (!MR::Path::exists(filename)) 
             throw Exception ("cannot access file \"" + filename + "\": No such file or directory");
 
->>>>>>> a70b2b18
           gz = gzopen64 (filename.c_str(), mode);
           if (!gz) 
             throw Exception ("error opening file \"" + filename + "\": insufficient memory");
@@ -70,14 +63,9 @@
         void close () 
         {
           if (gz) {
-<<<<<<< HEAD
-            if (gzclose (gz)) throw Exception ("error closing file \"" + filename + "\": " + error());
-            filename.clear();
-=======
             if (gzclose (gz)) 
               throw Exception ("error closing file \"" + filename + "\": " + error()); 
             filename.clear(); 
->>>>>>> a70b2b18
             gz = NULL;
           }
         }
@@ -86,32 +74,20 @@
         bool eof () const { assert (gz); return (gzeof (gz)); }
         int64_t tell () const { assert (gz); return (gztell64 (gz)); }
 
-<<<<<<< HEAD
-        void seek (int64_t offset) {
-          assert (gz);
-          z_off_t pos = gzseek64 (gz, offset, SEEK_SET);
-          if (pos < 0) throw Exception ("error seeking in file \"" + filename + "\": " + error());
-=======
         void seek (int64_t offset) 
         { 
           assert (gz);
           z_off_t pos = gzseek64 (gz, offset, SEEK_SET); 
           if (pos < 0) 
             throw Exception ("error seeking in file \"" + filename + "\": " + error()); 
->>>>>>> a70b2b18
         }
 
         int read (char* s, size_t n) 
         {
           assert (gz);
-<<<<<<< HEAD
           int n_read = gzread (gz, s, n);
-          if (n_read < 0) throw Exception ("error reading from file \"" + filename + "\": " + error());
-=======
-          int n_read = gzread (gz, s, n); 
           if (n_read < 0) 
             throw Exception ("error reading from file \"" + filename + "\": " + error());
->>>>>>> a70b2b18
           return (n_read);
         }
 
@@ -148,12 +124,8 @@
           return (string);
         }
 
-<<<<<<< HEAD
-        template <typename T> T get () {
-=======
         template <typename T> T get () 
         { 
->>>>>>> a70b2b18
           T val;
           if (read (&val, sizeof(T)) != sizeof(T))
             throw Exception ("error reading from file \"" + filename + "\": " + error());
@@ -162,14 +134,9 @@
 
         template <typename T> T get (int64_t offset) { seek (offset); return (get<T>()); }
 
-<<<<<<< HEAD
-        template <typename T> T* get (T* buf, size_t n) {
-          if (read (buf, n*sizeof(T)) != n*sizeof(T))
-=======
         template <typename T> T* get (T* buf, size_t n) 
         { 
           if (read (buf, n*sizeof(T)) != n*sizeof(T)) 
->>>>>>> a70b2b18
             throw Exception ("error reading from file \"" + filename + "\": " + error());
           return (buf);
         }
