--- conflicted
+++ resolved
@@ -97,16 +97,8 @@
     LDFLAGS
         Any additional flags to the linker.
 
-<<<<<<< HEAD
-TIFF_CFLAGS     Any flags required to compile with the TIFF library.
-
-TIFF_LDFLAGS    Any flags required to link with the TIFF library.
-
-QMAKE           The command to invoke Qt's qmake (default: qmake). 
-=======
     LDLIB_FLAGS
         Any additional flags to the linker to generate a shared library.
->>>>>>> 85d17db9
 
     EIGEN_CFLAGS
         Any flags required to compile with Eigen3. This may include in
@@ -119,6 +111,12 @@
 
     ZLIB_LDFLAGS
         Any flags required to link with the zlib compression library.
+
+    TIFF_CFLAGS
+        Any flags required to compile with the TIFF library.
+    
+    TIFF_LDFLAGS
+        Any flags required to link with the TIFF library.
 
     QMAKE
         The command to invoke Qt's qmake (default: qmake).
@@ -762,6 +760,7 @@
 ld_lib_flags += zlib_ldflags
 
 
+
 # TIFF:
 
 report ('Checking for TIFF library: ')
@@ -785,7 +784,6 @@
   ld_lib_flags += tiff_ldflags
 except:
   report ('not found - TIFF support disabled\n');
-
 
 
 
