/*
    Copyright 2008 Brain Research Institute, Melbourne, Australia

    Written by David Raffelt, 07/11/11.

    This file is part of MRtrix.

    MRtrix is free software: you can redistribute it and/or modify
    it under the terms of the GNU General Public License as published by
    the Free Software Foundation, either version 3 of the License, or
    (at your option) any later version.

    MRtrix is distributed in the hope that it will be useful,
    but WITHOUT ANY WARRANTY; without even the implied warranty of
    MERCHANTABILITY or FITNESS FOR A PARTICULAR PURPOSE.  See the
    GNU General Public License for more details.

    You should have received a copy of the GNU General Public License
    along with MRtrix.  If not, see <http://www.gnu.org/licenses/>.
 */

#include "command.h"
#include "file/path.h"
#include "image/loop.h"
#include "image/voxel.h"
#include "image/buffer.h"
#include "image/buffer_preload.h"
#include "math/SH.h"
#include "dwi/directions/predefined.h"
#include "timer.h"
#include "math/stats/permutation.h"
#include "math/stats/glm.h"
#include "stats/tfce.h"
#include "stats/cluster.h"
#include "stats/permtest.h"


using namespace MR;
using namespace App;


void usage ()
{
  AUTHOR = "David Raffelt (david.raffelt@florey.edu.au)";

  DESCRIPTION
  + "Voxel-based analysis using permutation testing and threshold-free cluster enhancement.";

  REFERENCES = "If not using the -threshold command-line option: \n"
               "Smith, S. M. & Nichols, T. E. "
               "Threshold-free cluster enhancement: Addressing problems of smoothing, threshold dependence and localisation in cluster inference. "
               "NeuroImage, 2009, 44, 83-98 \n\n"
               "If using the -nonstationary option: \n"
               "Salimi-Khorshidi, G. Smith, S.M. Nichols, T.E. Adjusting the effect of nonstationarity in cluster-based and TFCE inference. \n"
               "Neuroimage, 2011, 54(3), 2006-19\n" ;


  ARGUMENTS
  + Argument ("input", "a text file containing the file names of the input images, one file per line").type_file_in()

  + Argument ("design", "the design matrix, rows should correspond with images in the input image text file").type_file_in()

  + Argument ("contrast", "the contrast matrix, only specify one contrast as it will automatically compute the opposite contrast.").type_file_in()

  + Argument ("mask", "a mask used to define voxels included in the analysis.").type_image_in()

  + Argument ("output", "the filename prefix for all output.").type_text();


  OPTIONS
  + Option ("negative", "automatically test the negative (opposite) contrast. By computing the opposite contrast simultaneously "
                        "the computation time is reduced.")

  + Option ("nperms", "the number of permutations (default = 5000).")
  +   Argument ("num").type_integer (1, 5000, 100000)

  + Option ("threshold", "the cluster-forming threshold to use for a standard cluster-based analysis. "
      "This disables TFCE, which is the default otherwise.")
  +   Argument ("value").type_float (1.0e-6, 3.0, 1.0e6)

  + Option ("tfce_dh", "the height increment used in the TFCE integration (default = 0.1)")
  +   Argument ("value").type_float (0.001, 0.1, 100000)

  + Option ("tfce_e", "TFCE height parameter (default = 2)")
  +   Argument ("value").type_float (0.001, 2.0, 100000)

  + Option ("tfce_h", "TFCE extent parameter (default = 0.5)")
  +   Argument ("value").type_float (0.001, 0.5, 100000)

  + Option ("connectivity", "use 26 neighbourhood connectivity (Default: 6)")

  + Option ("nonstationary", "perform non-stationarity correction (currently only implemented with tfce)")

  + Option ("nperms_nonstationary", "the number of permutations used when precomputing the empirical statistic image for nonstationary correction (Default: 5000)")
  +   Argument ("num").type_integer (1, 5000, 100000);

}


typedef Stats::TFCE::value_type value_type;


void run() {

  Options opt = get_options ("threshold");
  value_type cluster_forming_threshold = NAN;
  if (opt.size())
    cluster_forming_threshold = opt[0][0];

  opt = get_options ("tfce_dh");
  value_type tfce_dh = 0.1;
  if (opt.size())
    tfce_dh = opt[0][0];

  opt = get_options ("tfce_h");
  value_type tfce_H = 2.0;
  if (opt.size())
    tfce_H = opt[0][0];

  opt = get_options ("tfce_e");
  value_type tfce_E = 0.5;
  if (opt.size())
    tfce_E = opt[0][0];

  opt = get_options ("nperms");
  int num_perms = 5000;
  if (opt.size())
    num_perms = opt[0][0];

  opt = get_options ("nperms_nonstationary");
  int nperms_nonstationary = 5000;
  if (opt.size())
    num_perms = opt[0][0];


  bool do_26_connectivity = get_options("connectivity").size();

  bool do_nonstationary_adjustment = get_options ("nonstationary").size();

  // Read filenames
  std::vector<std::string> subjects;
  {
    std::string folder = Path::dirname (argument[0]);
    std::ifstream ifs (argument[0].c_str());
    std::string temp;
    while (getline (ifs, temp))
      subjects.push_back (Path::join (folder, temp));
  }

  // Load design matrix:
  Math::Matrix<value_type> design;
  design.load (argument[1]);

  if (design.rows() != subjects.size())
    throw Exception ("number of subjects does not match number of rows in design matrix");

  // Load contrast matrix:
  Math::Matrix<value_type> contrast;
  contrast.load (argument[2]);

  if (contrast.columns() > design.columns())
    throw Exception ("too many contrasts for design matrix");
  contrast.resize (contrast.rows(), design.columns());

  // Load Mask
  Image::Header header (argument[3]);
  Image::Buffer<value_type> mask_data (header);
  auto mask_vox = mask_data.voxel();

  Image::Filter::Connector connector (do_26_connectivity);
  std::vector<std::vector<int> > mask_indices = connector.precompute_adjacency (mask_vox);

  const size_t num_vox = mask_indices.size();
  Math::Matrix<value_type> data (num_vox, subjects.size());


<<<<<<< HEAD
  // Load images
  ProgressBar progress("loading images...", subjects.size());
  for (size_t subject = 0; subject < subjects.size(); subject++) {
    LogLevelLatch log_level (0);
    Image::BufferPreload<value_type> fod_data (subjects[subject], Image::Stride::contiguous_along_axis (3));
    Image::check_dimensions (fod_data, mask_vox, 0, 3);
    auto input_vox = fod_data.voxel();
    int index = 0;
    std::vector<std::vector<int> >::iterator it;
    for (it = mask_indices.begin(); it != mask_indices.end(); ++it) {
      input_vox[0] = (*it)[0];
      input_vox[1] = (*it)[1];
      input_vox[2] = (*it)[2];
      data (index++, subject) = input_vox.value();
=======
  {
    // Load images
    ProgressBar progress("loading images...", subjects.size());
    for (size_t subject = 0; subject < subjects.size(); subject++) {
      LogLevelLatch log_level (0);
      Image::BufferPreload<value_type> fod_data (subjects[subject], Image::Stride::contiguous_along_axis (3));
      Image::check_dimensions (fod_data, mask_vox, 0, 3);
      Image::BufferPreload<value_type>::voxel_type input_vox (fod_data);
      int index = 0;
      std::vector<std::vector<int> >::iterator it;
      for (it = mask_indices.begin(); it != mask_indices.end(); ++it) {
        input_vox[0] = (*it)[0];
        input_vox[1] = (*it)[1];
        input_vox[2] = (*it)[2];
        data (index++, subject) = input_vox.value();
      }
      progress++;
>>>>>>> 4d2724ee
    }
  }

  header.datatype() = DataType::Float32;
  Image::Header output_header (header);
  output_header.comments().push_back("num permutations = " + str(num_perms));
  output_header.comments().push_back("tfce_dh = " + str(tfce_dh));
  output_header.comments().push_back("tfce_e = " + str(tfce_E));
  output_header.comments().push_back("tfce_h = " + str(tfce_H));
  output_header.comments().push_back("26 connectivity = " + str(do_26_connectivity));
  output_header.comments().push_back("nonstationary adjustment = " + str(do_nonstationary_adjustment));

  std::string prefix (argument[4]);

  std::string cluster_name (prefix);
  if (std::isfinite (cluster_forming_threshold))
     cluster_name.append ("clusters.mif");
  else
    cluster_name.append ("tfce.mif");

  Image::Buffer<value_type> cluster_data (cluster_name, output_header);
  Image::Buffer<value_type> tvalue_data (prefix + "tvalue.mif", output_header);
  Image::Buffer<value_type> fwe_pvalue_data (prefix + "fwe_pvalue.mif", output_header);
  Image::Buffer<value_type> uncorrected_pvalue_data (prefix + "uncorrected_pvalue.mif", output_header);
  RefPtr<Image::Buffer<value_type> > cluster_data_neg;
  RefPtr<Image::Buffer<value_type> > fwe_pvalue_data_neg;
  RefPtr<Image::Buffer<value_type> > uncorrected_pvalue_data_neg;


  Math::Vector<value_type> perm_distribution (num_perms);
  RefPtr<Math::Vector<value_type> > perm_distribution_neg;
  std::vector<value_type> default_cluster_output (num_vox, 0.0);
  RefPtr<std::vector<value_type> > default_cluster_output_neg;
  std::vector<value_type> tvalue_output (num_vox, 0.0);
  RefPtr<std::vector<double> > empirical_tfce_statistic;
  std::vector<value_type> uncorrected_pvalue (num_vox, 0.0);
  RefPtr<std::vector<value_type> > uncorrected_pvalue_neg;


  bool compute_negative_contrast = get_options("negative").size() ? true : false;
  if (compute_negative_contrast) {
    std::string cluster_neg_name (prefix);
    if (std::isfinite (cluster_forming_threshold))
       cluster_neg_name.append ("clusters_neg.mif");
    else
      cluster_neg_name.append ("tfce_neg.mif");
    cluster_data_neg = new Image::Buffer<value_type> (cluster_neg_name, output_header);
    perm_distribution_neg = new Math::Vector<value_type> (num_perms);
    default_cluster_output_neg = new std::vector<value_type> (num_vox, 0.0);
    fwe_pvalue_data_neg = new Image::Buffer<value_type> (prefix + "fwe_pvalue_neg.mif", output_header);
    uncorrected_pvalue_neg = new std::vector<value_type> (num_vox, 0.0);
    uncorrected_pvalue_data_neg = new Image::Buffer<value_type> (prefix + "uncorrected_pvalue_neg.mif", output_header);
  }

  { // Do permutation testing:
    Math::Stats::GLMTTest glm (data, design, contrast);

    // Suprathreshold clustering
    if (std::isfinite (cluster_forming_threshold)) {
      if (do_nonstationary_adjustment)
        throw Exception ("nonstationary adjustment is not currently implemented for threshold-based cluster analysis");
      Stats::Cluster::ClusterSize cluster_size_test (connector, cluster_forming_threshold);

      Stats::PermTest::precompute_default_permutation (glm, cluster_size_test, empirical_tfce_statistic,
                                                       default_cluster_output, default_cluster_output_neg, tvalue_output);



      Stats::PermTest::run_permutations (glm, cluster_size_test, num_perms, empirical_tfce_statistic,
                                         default_cluster_output, default_cluster_output_neg,
                                         perm_distribution, perm_distribution_neg,
                                         uncorrected_pvalue, uncorrected_pvalue_neg);
    // TFCE
    } else {
      Stats::TFCE::Enhancer tfce_integrator (connector, tfce_dh, tfce_E, tfce_H);
      if (do_nonstationary_adjustment) {
        empirical_tfce_statistic = new std::vector<double> (num_vox, 0.0);
        Stats::PermTest::precompute_empirical_stat (glm, tfce_integrator, nperms_nonstationary, *empirical_tfce_statistic);
      }

      Stats::PermTest::precompute_default_permutation (glm, tfce_integrator, empirical_tfce_statistic,
                                                       default_cluster_output, default_cluster_output_neg, tvalue_output);


      Stats::PermTest::run_permutations (glm, tfce_integrator, num_perms, empirical_tfce_statistic,
                                         default_cluster_output, default_cluster_output_neg,
                                         perm_distribution, perm_distribution_neg,
                                         uncorrected_pvalue, uncorrected_pvalue_neg);
    }
  }

  perm_distribution.save (prefix + "perm_dist.txt");

  std::vector<value_type> pvalue_output (num_vox, 0.0);
  Math::Stats::statistic2pvalue (perm_distribution, default_cluster_output, pvalue_output);
  Image::Buffer<value_type>::voxel_type cluster_voxel (cluster_data);
  Image::Buffer<value_type>::voxel_type tvalue_voxel (tvalue_data);
  Image::Buffer<value_type>::voxel_type fwe_pvalue_voxel (fwe_pvalue_data);
  Image::Buffer<value_type>::voxel_type uncorrected_pvalue_voxel (uncorrected_pvalue_data);
  {
    ProgressBar progress ("generating output...");
    for (size_t i = 0; i < num_vox; i++) {
      for (size_t dim = 0; dim < cluster_voxel.ndim(); dim++)
        tvalue_voxel[dim] = cluster_voxel[dim] = fwe_pvalue_voxel[dim] = uncorrected_pvalue_voxel[dim] = mask_indices[i][dim];
      tvalue_voxel.value() = tvalue_output[i];
      cluster_voxel.value() = default_cluster_output[i];
      fwe_pvalue_voxel.value() = pvalue_output[i];
      uncorrected_pvalue_voxel.value() = uncorrected_pvalue[i];
    }
  }
  {
    if (compute_negative_contrast) {
      (*perm_distribution_neg).save (prefix + "perm_dist_neg.txt");
      std::vector<value_type> pvalue_output_neg (num_vox, 0.0);
      Math::Stats::statistic2pvalue (*perm_distribution_neg, *default_cluster_output_neg, pvalue_output_neg);
      Image::Buffer<value_type>::voxel_type cluster_voxel_neg (*cluster_data_neg);
      Image::Buffer<value_type>::voxel_type fwe_pvalue_voxel_neg (*fwe_pvalue_data_neg);
      Image::Buffer<value_type>::voxel_type uncorrected_pvalue_voxel_neg (*uncorrected_pvalue_data_neg);

      ProgressBar progress ("generating negative contrast output...");
      for (size_t i = 0; i < num_vox; i++) {
        for (size_t dim = 0; dim < cluster_voxel.ndim(); dim++)
          cluster_voxel_neg[dim] = fwe_pvalue_voxel_neg[dim] = uncorrected_pvalue_voxel_neg[dim] = mask_indices[i][dim];
        cluster_voxel_neg.value() = (*default_cluster_output_neg)[i];
        fwe_pvalue_voxel_neg.value() = pvalue_output_neg[i];
        uncorrected_pvalue_voxel_neg.value() = (*uncorrected_pvalue_neg)[i];

      }
    }

  }
}<|MERGE_RESOLUTION|>--- conflicted
+++ resolved
@@ -174,30 +174,14 @@
   Math::Matrix<value_type> data (num_vox, subjects.size());
 
 
-<<<<<<< HEAD
-  // Load images
-  ProgressBar progress("loading images...", subjects.size());
-  for (size_t subject = 0; subject < subjects.size(); subject++) {
-    LogLevelLatch log_level (0);
-    Image::BufferPreload<value_type> fod_data (subjects[subject], Image::Stride::contiguous_along_axis (3));
-    Image::check_dimensions (fod_data, mask_vox, 0, 3);
-    auto input_vox = fod_data.voxel();
-    int index = 0;
-    std::vector<std::vector<int> >::iterator it;
-    for (it = mask_indices.begin(); it != mask_indices.end(); ++it) {
-      input_vox[0] = (*it)[0];
-      input_vox[1] = (*it)[1];
-      input_vox[2] = (*it)[2];
-      data (index++, subject) = input_vox.value();
-=======
   {
     // Load images
     ProgressBar progress("loading images...", subjects.size());
     for (size_t subject = 0; subject < subjects.size(); subject++) {
       LogLevelLatch log_level (0);
-      Image::BufferPreload<value_type> fod_data (subjects[subject], Image::Stride::contiguous_along_axis (3));
-      Image::check_dimensions (fod_data, mask_vox, 0, 3);
-      Image::BufferPreload<value_type>::voxel_type input_vox (fod_data);
+      Image::BufferPreload<value_type> input_buffer (subjects[subject], Image::Stride::contiguous_along_axis (3));
+      Image::check_dimensions (input_buffer, mask_vox, 0, 3);
+      auto input_vox = input_buffer.voxel();
       int index = 0;
       std::vector<std::vector<int> >::iterator it;
       for (it = mask_indices.begin(); it != mask_indices.end(); ++it) {
@@ -207,7 +191,6 @@
         data (index++, subject) = input_vox.value();
       }
       progress++;
->>>>>>> 4d2724ee
     }
   }
 
