--- conflicted
+++ resolved
@@ -281,13 +281,9 @@
 
     shared.init();
 
-<<<<<<< HEAD
+    DWI::stash_DW_scheme (header_out, shared.grad);
+
     vector< Image<float> > odfs;
-=======
-    DWI::stash_DW_scheme (header_out, shared.grad);
-
-    std::vector< Image<float> > odfs;
->>>>>>> de773ec5
     for (size_t i = 0; i < num_tissues; ++i) {
       header_out.size (3) = Math::SH::NforL (shared.lmax[i]);
       odfs.push_back (Image<float> (Image<float>::create (odf_paths[i], header_out)));
