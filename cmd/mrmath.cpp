/*
    Copyright 2009 Brain Research Institute, Melbourne, Australia

    Written by J-Donald Tournier, 03/12/09.

    This file is part of MRtrix.

    MRtrix is free software: you can redistribute it and/or modify
    it under the terms of the GNU General Public License as published by
    the Free Software Foundation, either version 3 of the License, or
    (at your option) any later version.

    MRtrix is distributed in the hope that it will be useful,
    but WITHOUT ANY WARRANTY; without even the implied warranty of
    MERCHANTABILITY or FITNESS FOR A PARTICULAR PURPOSE.  See the
    GNU General Public License for more details.

    You should have received a copy of the GNU General Public License
    along with MRtrix.  If not, see <http://www.gnu.org/licenses/>.

*/

#include "app.h"
#include "image/voxel.h"
#include "math/rng.h"
#include "dataset/loop.h"
#include "dataset/stride.h"

using namespace MR; 

SET_VERSION_DEFAULT;
SET_AUTHOR (NULL);
SET_COPYRIGHT (NULL);

DESCRIPTION = {
  "apply generic mathematical operations to images.",
  NULL
};


ARGUMENTS = { 
  Argument ("image", "the input image or intensity."),
  Argument ("output", "the output image.").type_image_out (),
  Argument ()
}; 

OPTIONS = { 
<<<<<<< HEAD
  Option ("abs", "absolute value", "take absolute value of current voxel value", AllowMultiple | Optional),
  Option ("neg", "negative value", "take negative value of current voxel value", AllowMultiple | Optional),
  Option ("sqrt", "square root", "take square root of current voxel value", AllowMultiple | Optional),
  Option ("exp", "exp", "take e raised to the power of current voxel value", AllowMultiple | Optional),
  Option ("log", "log", "take natural logarithm of current voxel value", AllowMultiple | Optional),
  Option ("cos", "cos", "take cosine of current voxel value", AllowMultiple | Optional),
  Option ("sin", "sin", "take sine of current voxel value", AllowMultiple | Optional),
  Option ("tan", "tanh", "take tangent of current voxel value", AllowMultiple | Optional),
  Option ("cosh", "cosh", "take hyperbolic cosine of current voxel value", AllowMultiple | Optional),
  Option ("sinh", "sinh", "take hyperbolic sine of current voxel value", AllowMultiple | Optional),
  Option ("tanh", "tanh", "take hyperbolic tangent of current voxel value", AllowMultiple | Optional),
  Option ("acos", "acos", "take inverse cosine of current voxel value", AllowMultiple | Optional),
  Option ("asin", "asin", "take inverse sine of current voxel value", AllowMultiple | Optional),
  Option ("atan", "atan", "take inverse tangent of current voxel value", AllowMultiple | Optional),
  Option ("acosh", "acosh", "take inverse hyperbolic cosine of current voxel value", AllowMultiple | Optional),
  Option ("asinh", "asinh", "take inverse hyperbolic sine of current voxel value", AllowMultiple | Optional),
  Option ("atanh", "atanh", "take inverse hyperbolic tangent of current voxel value", AllowMultiple | Optional),
  Option ("round", "round", "round current voxel value to nearest integer", AllowMultiple | Optional),
  Option ("ceil", "ceil", "round current voxel value up to smallest integer not less than current value", AllowMultiple | Optional),
  Option ("floor", "floor", "round current voxel value down to largest integer not greater than current value", AllowMultiple | Optional),

  Option ("add", "add", "add to current voxel value the corresponding voxel value of 'source'", AllowMultiple | Optional)
    .append (Argument ("source", "source", "the source image or value").type_string()),

  Option ("subtract", "subtract", "subtract from current voxel value the corresponding voxel value of 'source'", AllowMultiple | Optional)
    .append (Argument ("source", "source", "the source image or value").type_string()),

  Option ("multiply", "multiply", "multiply current voxel value by corresponding voxel value of 'source'", AllowMultiple | Optional)
    .append (Argument ("source", "source", "the source image or value").type_string()),

  Option ("divide", "divide", "divide current voxel value by corresponding voxel value of 'source'", AllowMultiple | Optional)
    .append (Argument ("source", "source", "the source image or value").type_string()),

  Option ("min", "min", "return smallest of current voxel value and corresponding voxel value of 'source'", AllowMultiple | Optional)
    .append (Argument ("source", "source", "the source image or value").type_string()),

  Option ("max", "max", "return greatest of current voxel value and corresponding voxel value of 'source'", AllowMultiple | Optional)
    .append (Argument ("source", "source", "the source image or value").type_string()),

  Option ("lt", "less than", "return 1 if current voxel value is less than corresponding voxel value of 'source', 0 otherwise", AllowMultiple | Optional)
    .append (Argument ("source", "source", "the source image or value").type_string()),

  Option ("gt", "greater than", "return 1 if current voxel value is greater than corresponding voxel value of 'source', 0 otherwise", AllowMultiple | Optional)
    .append (Argument ("source", "source", "the source image or value").type_string()),

  Option ("le", "less than or equal to", "return 1 if current voxel value is less than or equal to corresponding voxel value of 'source', 0 otherwise", AllowMultiple | Optional)
    .append (Argument ("source", "source", "the source image or value").type_string()),

  Option ("ge", "greater than or equal to", "return 1 if current voxel value is greater than or equal to corresponding voxel value of 'source', 0 otherwise", AllowMultiple | Optional)
    .append (Argument ("source", "source", "the source image or value").type_string()),

  Option ("mean", "mean value", "return return the arithmetic mean of the voxel values along the axes specified.", AllowMultiple | Optional)
    .append (Argument ("axis", "axis", "a comma-separated list of axes along which to estimate the mean").type_string()),

  Option ("std", "standard deviation", "return return the standard deviation of the voxel values along the axes specified.", AllowMultiple | Optional)
    .append (Argument ("axis", "axis", "a comma-separated list of axes along which to estimate the standard deviation").type_string()),

  Option ("datatype", "data type", "specify output image data type.", AllowMultiple | Optional) 
    .append (Argument ("spec", "specifier", "the data type specifier.").type_choice (DataType::identifiers)),

  Option::End 
=======
  Option ("abs", "take absolute value of current voxel value").allow_multiple(),
  Option ("neg", "take negative value of current voxel value").allow_multiple(),
  Option ("sqrt", "take square root of current voxel value").allow_multiple(),
  Option ("exp", "take e raised to the power of current voxel value").allow_multiple(),
  Option ("log", "take natural logarithm of current voxel value").allow_multiple(),
  Option ("cos", "take cosine of current voxel value").allow_multiple(),
  Option ("sin", "take sine of current voxel value").allow_multiple(),
  Option ("tan", "take tangent of current voxel value").allow_multiple(),
  Option ("cosh", "take hyperbolic cosine of current voxel value").allow_multiple(),
  Option ("sinh", "take hyperbolic sine of current voxel value").allow_multiple(),
  Option ("tanh", "take hyperbolic tangent of current voxel value").allow_multiple(),
  Option ("acos", "take inverse cosine of current voxel value").allow_multiple(),
  Option ("asin", "take inverse sine of current voxel value").allow_multiple(),
  Option ("atan", "take inverse tangent of current voxel value").allow_multiple(),
  Option ("acosh", "take inverse hyperbolic cosine of current voxel value").allow_multiple(),
  Option ("asinh", "take inverse hyperbolic sine of current voxel value").allow_multiple(),
  Option ("atanh", "take inverse hyperbolic tangent of current voxel value").allow_multiple(),
  Option ("round", "round current voxel value to nearest integer").allow_multiple(),
  Option ("ceil", "round current voxel value up to smallest integer not less than current value").allow_multiple(),
  Option ("floor", "round current voxel value down to largest integer not greater than current value").allow_multiple(),

  Option ("add", "add to current voxel value the corresponding voxel value of 'source'").allow_multiple()
    + Argument ("source"),

  Option ("subtract", "subtract from current voxel value the corresponding voxel value of 'source'").allow_multiple()
    + Argument ("source"),

  Option ("multiply", "multiply current voxel value by corresponding voxel value of 'source'").allow_multiple()
    + Argument ("source"),

  Option ("divide", "divide current voxel value by corresponding voxel value of 'source'").allow_multiple()
    + Argument ("source"),

  Option ("min", "return smallest of current voxel value and corresponding voxel value of 'source'").allow_multiple()
    + Argument ("source"),

  Option ("max", "return greatest of current voxel value and corresponding voxel value of 'source'").allow_multiple()
    + Argument ("source"),

  Option ("lt", "return 1 if current voxel value is less than corresponding voxel value of 'source', 0 otherwise").allow_multiple()
    + Argument ("source"),

  Option ("gt", "return 1 if current voxel value is greater than corresponding voxel value of 'source', 0 otherwise").allow_multiple()
    + Argument ("source"),

  Option ("le", "return 1 if current voxel value is less than or equal to corresponding voxel value of 'source', 0 otherwise").allow_multiple()
    + Argument ("source"),

  Option ("ge", "return 1 if current voxel value is greater than or equal to corresponding voxel value of 'source', 0 otherwise").allow_multiple()
    + Argument ("source"),

  Option ("mean", "return return the arithmetic mean of the voxel values along the axes specified.").allow_multiple()
    + Argument ("axis"),

  Option ("std", "return return the standard deviation of the voxel values along the axes specified.").allow_multiple()
    + Argument ("axis"),

  Option ("datatype", "specify output image data type.").allow_multiple()
    + Argument ("spec").type_choice (DataType::identifiers),

  Option ()
>>>>>>> a70b2b18
};

typedef double value_type;



// base class for each operation:
class Functor {
  public:
    Functor (Functor* input) : in (input) { }
    virtual ~Functor () { }
    virtual void get (const std::vector<ssize_t>& pos, std::vector<value_type>& values, size_t axis) { }
    virtual size_t ndim () const { return (0); }
    virtual ssize_t dim (size_t axis) const { return (0); }
    virtual const Image::Header* header () const { return (NULL); }

  protected:
    Ptr<Functor> in;
};




// data source: either a broadcastable constant, or an image:
class Source : public Functor {
  public:
    Source (const std::string& text) : Functor (NULL) {
      try {
        H = new Image::Header (text);
        V = new Image::Voxel<value_type> (*H);
      }
      catch (Exception) {
        val = to<value_type> (text);
        H = NULL;
      }
    }

    void get (const std::vector<ssize_t>& pos, std::vector<value_type>& values, size_t axis) 
    {
      if (V) { // from image:
        assert (size_t (V->dim(axis)) == values.size());

        for (size_t i = 0; i < V->ndim(); ++i) // set position
          if (i != axis) 
            (*V)[i] = V->dim(i) > 1 ? pos[i] : 0; 

        if (V->dim(axis) > 1) { // straight copy:
          for ((*V)[axis] = 0; (*V)[axis] < V->dim(axis); ++(*V)[axis]) 
            values[(*V)[axis]] = V->value();
        }
        else { // broadcast:
          (*V)[axis] = 0;
          value_type x = V->value();
          for (size_t i = 0; i < values.size(); ++i)
            values[i] = x;
        }
      }
      else // from constant:
        for (size_t i = 0; i < values.size(); ++i)
          values[i] = val;
    }

    virtual size_t ndim () const { return (V ? V->ndim() : 0); }
    virtual ssize_t dim (size_t axis) const { return (V ? V->dim (axis) : 0); }
    virtual const Image::Header* header () const { return (H.get()); }
  private:
    value_type val;
    Ptr<Image::Header> H;
    Ptr<Image::Voxel<value_type> > V;
};






// straight voxel-by-voxel operations from a single input:
class Unary : public Functor {
  public:
    Unary (Functor* input) : Functor (input) { }
    virtual size_t ndim () const { return (in->ndim()); }
    virtual ssize_t dim (size_t axis) const { return (in->dim (axis)); }
    virtual const Image::Header* header () const { return (in->header()); }
};



// straight voxel-by-voxel operations from two broadcast-matchable inputs:
class Binary : public Functor {
  public:
    Binary (Functor* input1, Functor* input2) :
      Functor (input1), in2 (input2) { 
      size_t max_dim = std::max (in->ndim(), in2->ndim());
      for (size_t i = 0; i < max_dim; ++i) {
        size_t d1 = i < in->ndim() ? in->dim(i) : 1;
        size_t d2 = i < in2->ndim() ? in2->dim(i) : 1;
        if (d1 != d2) 
          if (d1 != 1 && d2 != 1) 
            throw Exception ("dimension mismatch between inputs");
      }
    }
    virtual size_t ndim () const { return (std::max (in->ndim(), in2->ndim())); }
    virtual ssize_t dim (size_t axis) const 
    { 
      ssize_t d1 = axis < in->ndim() ? in->dim(axis) : 1;
      ssize_t d2 = axis < in2->ndim() ? in2->dim(axis) : 1;
      return (std::max (d1, d2));
    }
    virtual const Image::Header* header () const { return (in->header() ? in->header() : in2->header()); }
  protected:
    Ptr<Functor> in2;
    std::vector<value_type> values2;
};



// DataSet interface to be looped over - calls the functor chain as needed:
class Counter {
  public:
    template <class Set> 
      Counter (Functor& input, Set& output, size_t inner_axis) : 
        in (input), N_ (output.ndim()), x_ (output.ndim()), axis (inner_axis) { 
        for (size_t n = 0; n < N_.size(); ++n) {
          x_[n] = 0;
          N_[n] = output.dim(n);
        }
        values.resize (N_[axis]);
      }
    size_t ndim () const { return (N_.size()); }
    ssize_t dim (size_t i) const { return (N_[i]); }
    ssize_t& operator[] (size_t i) { return (x_[i]); }
    template <class Set> 
      void get (Set& out) {
        in.get (x_, values, axis);
        for (out[axis] = 0; out[axis] < out.dim(axis); ++out[axis]) 
          out.value() = values[out[axis]];
      }
  private:
    Functor& in;
    std::vector<ssize_t> N_, x_;
    std::vector<value_type> values;
    const size_t axis;
};




#define DEF_UNARY(name, operation) class name : public Unary { \
  public: \
    name (Functor* input) : Unary (input) { } \
    virtual void get (const std::vector<ssize_t>& pos, std::vector<value_type>& values, size_t axis) { \
      in->get (pos, values, axis); \
      for (size_t n = 0; n < values.size(); ++n) { \
        value_type& val = values[n]; \
        values[n] = operation; \
      } \
    } \
}

#define DEF_BINARY(name, operation) class name : public Binary { \
  public: \
    name (Functor* input1, Functor* input2) : Binary (input1, input2) { } \
    virtual void get (const std::vector<ssize_t>& pos, std::vector<value_type>& values, size_t axis) { \
      values2.resize (values.size()); \
      in->get (pos, values, axis); \
      in2->get (pos, values2, axis); \
      for (size_t n = 0; n < values.size(); ++n) { \
        value_type& val1 = values[n]; \
        value_type& val2 = values2[n]; \
        values[n] = operation; \
      } \
    } \
}

DEF_UNARY (Abs, Math::abs(val));
DEF_UNARY (Neg, -val);
DEF_UNARY (Sqrt, Math::sqrt (val));
DEF_UNARY (Exp, Math::exp (val));
DEF_UNARY (Log, Math::log (val));
DEF_UNARY (Cos, Math::cos (val));
DEF_UNARY (Sin, Math::sin (val));
DEF_UNARY (Tan, Math::tan (val));
DEF_UNARY (Cosh, Math::cosh (val));
DEF_UNARY (Sinh, Math::sinh (val));
DEF_UNARY (Tanh, Math::tanh (val));
DEF_UNARY (Acos, Math::acos (val));
DEF_UNARY (Asin, Math::asin (val));
DEF_UNARY (Atan, Math::atan (val));
DEF_UNARY (Acosh, Math::acosh (val));
DEF_UNARY (Asinh, Math::asinh (val));
DEF_UNARY (Atanh, Math::atanh (val));
DEF_UNARY (Round, Math::round (val));
DEF_UNARY (Ceil, Math::ceil (val));
DEF_UNARY (Floor, Math::floor (val));

DEF_BINARY (Add, val1+val2);
DEF_BINARY (Subtract, val1-val2);
DEF_BINARY (Mult, val1*val2);
DEF_BINARY (Divide, val1/val2);
DEF_BINARY (Min, std::min (val1, val2));
DEF_BINARY (Max, std::max (val1, val2));

DEF_BINARY (LessThan, val1 < val2);
DEF_BINARY (GreaterThan, val1 > val2);
DEF_BINARY (LessThanOrEqualTo, val1 <= val2);
DEF_BINARY (GreaterThanOrEqualTo, val1 >= val2);




// other less straightforward operations:

class Mean : public Unary {
  public:
    Mean (Functor* input, const std::string& axes_specifier) : 
      Unary (input), ax (in->ndim(), false) {
        norm = 1.0;
        try {
          axes_involved = parse_ints (axes_specifier);
          if (axes_involved.size() > in->ndim()) throw 0;
          for (size_t i = 0; i < axes_involved.size(); ++i) {
            if (axes_involved[i] < 0 || axes_involved[i] >= int (in->ndim())) throw 0;
            for (size_t j = 0; j < i; ++j)
              if (axes_involved[i] == axes_involved[j]) throw 0;
            ax[axes_involved[i]] = true;
            norm *= in->dim (axes_involved[i]);
          }
        }
        catch (...) {
          throw Exception ("axes specification \"" + axes_specifier + "\" does not match image");
        }
        buf.resize (in->dim(axes_involved[0]));
        norm = 1.0/norm;
      }
    virtual ssize_t dim (size_t axis) const { return (ax[axis] ? 1 : in->dim (axis)); }

    virtual void get (const std::vector<ssize_t>& pos, std::vector<value_type>& values, size_t axis) 
    { 
      assert (values.size() == (ax[axis] ? 1 : size_t(in->dim(axis))));
      std::vector<ssize_t> x = pos;

      for (x[axis] = 0; x[axis] < ssize_t(values.size()); ++x[axis]) {
        value_type sum = 0.0;
        do {
          in->get (x, buf, axes_involved[0]);
          for (size_t m = 0; m < buf.size(); ++m)
            sum += buf[m];
        } while (next (x));
        values[x[axis]] = norm * sum;
      }
    } 
  protected:
    std::vector<bool> ax;
    std::vector<int> axes_involved;
    std::vector<value_type> buf;
    value_type norm;

    bool next (std::vector<ssize_t>& x, size_t n = 1) 
    {
      if (n >= axes_involved.size()) return (false);
      x[axes_involved[n]]++;
      if (x[axes_involved[n]] >= in->dim (axes_involved[n])) {
        x[axes_involved[n]] = 0;
        return (next (x, n+1));
      }
      return (true);
    }
};



class Std : public Mean {
  public:
    Std (Functor* input, const std::string& axes_specifier) : 
      Mean (input, axes_specifier) { }

    virtual void get (const std::vector<ssize_t>& pos, std::vector<value_type>& values, size_t axis) 
    { 
      assert (values.size() == (ax[axis] ? 1 : size_t(in->dim(axis))));
      std::vector<ssize_t> x = pos;

      for (x[axis] = 0; x[axis] < ssize_t(values.size()); ++x[axis]) {
        value_type sum = 0.0, sum2 = 0.0;
        do {
          in->get (x, buf, axes_involved[0]);
          for (size_t m = 0; m < buf.size(); ++m) {
            sum += buf[m];
            sum2 += Math::pow2 (buf[m]);
          }
        } while (next (x));
        values[x[axis]] = Math::sqrt (norm*sum2 - Math::pow2 (norm*sum));
      }
    } 
};





EXECUTE {
  Functor* last = new Source (argument[0]);

  for (std::vector<App::ParsedOption>::const_iterator opt = option.begin();
      opt != option.end(); ++opt) {
    if (*opt == "datatype") continue;
    if (*opt == "abs") { last = new Abs (last); continue; }
    if (*opt == "neg") { last = new Neg (last); continue; }
    if (*opt == "sqrt") { last = new Sqrt (last); continue; }
    if (*opt == "exp") { last = new Exp (last); continue; }
    if (*opt == "log") { last = new Log (last); continue; }
    if (*opt == "cos") { last = new Cos (last); continue; }
    if (*opt == "sin") { last = new Sin (last); continue; }
    if (*opt == "tan") { last = new Tan (last); continue; }
    if (*opt == "cosh") { last = new Cosh (last); continue; }
    if (*opt == "sinh") { last = new Sinh (last); continue; }
    if (*opt == "tanh") { last = new Tanh (last); continue; }
    if (*opt == "acos") { last = new Acos (last); continue; }
    if (*opt == "asin") { last = new Asin (last); continue; }
    if (*opt == "atan") { last = new Atan (last); continue; }
    if (*opt == "acosh") { last = new Acosh (last); continue; }
    if (*opt == "asinh") { last = new Asinh (last); continue; }
    if (*opt == "atanh") { last = new Atanh (last); continue; }
    if (*opt == "round") { last = new Round (last); continue; }
    if (*opt == "ceil") { last = new Ceil (last); continue; }
    if (*opt == "floor") { last = new Floor (last); continue; }
    if (*opt == "add") { last = new Add (last, new Source (opt->args[0])); continue; }
    if (*opt == "subtract") { last = new Subtract (last, new Source (opt->args[0])); continue; }
    if (*opt == "multiply") { last = new Mult (last, new Source (opt->args[0])); continue; }
    if (*opt == "divide") { last = new Divide (last, new Source (opt->args[0])); continue; }
    if (*opt == "min") { last = new Min (last, new Source (opt->args[0])); continue; }
    if (*opt == "max") { last = new Max (last, new Source (opt->args[0])); continue; }
    if (*opt == "lt") { last = new LessThan (last, new Source (opt->args[0])); continue; }
    if (*opt == "gt") { last = new GreaterThan (last, new Source (opt->args[0])); continue; }
    if (*opt == "le") { last = new LessThanOrEqualTo (last, new Source (opt->args[0])); continue; }
    if (*opt == "ge") { last = new GreaterThanOrEqualTo (last, new Source (opt->args[0])); continue; }
    if (*opt == "mean") { last = new Mean (last, opt->args[0]); continue; }
    if (*opt == "std") { last = new Std (last, opt->args[0]); continue; }

    assert (0);
  }

  const Image::Header* source_header = last->header();
  if (!source_header) 
    throw Exception ("no source images found - aborting");
  Image::Header destination_header = *source_header;
  destination_header.reset_scaling();

  destination_header.set_ndim (last->ndim());
  for (size_t i = 0; i < last->ndim(); ++i)
    destination_header.set_dim (i, last->dim(i));

  destination_header.set_datatype (DataType::Float32);
  Options opt = get_options ("datatype");
  if (opt.size()) 
    destination_header.set_datatype (opt[0][0]);

  destination_header.create (argument[1]);

  Image::Voxel<value_type> out (destination_header);
  std::vector<size_t> axes = DataSet::Stride::order (out);

  Counter count (*last, out, axes[0]);

  axes.erase (axes.begin(), axes.begin()+1);
  DataSet::LoopInOrder loop (axes, "performing mathematical operations...");
  for (loop.start (count, out); loop.ok(); loop.next (count, out)) 
    count.get (out);

  delete last;
}

<|MERGE_RESOLUTION|>--- conflicted
+++ resolved
@@ -45,69 +45,6 @@
 }; 
 
 OPTIONS = { 
-<<<<<<< HEAD
-  Option ("abs", "absolute value", "take absolute value of current voxel value", AllowMultiple | Optional),
-  Option ("neg", "negative value", "take negative value of current voxel value", AllowMultiple | Optional),
-  Option ("sqrt", "square root", "take square root of current voxel value", AllowMultiple | Optional),
-  Option ("exp", "exp", "take e raised to the power of current voxel value", AllowMultiple | Optional),
-  Option ("log", "log", "take natural logarithm of current voxel value", AllowMultiple | Optional),
-  Option ("cos", "cos", "take cosine of current voxel value", AllowMultiple | Optional),
-  Option ("sin", "sin", "take sine of current voxel value", AllowMultiple | Optional),
-  Option ("tan", "tanh", "take tangent of current voxel value", AllowMultiple | Optional),
-  Option ("cosh", "cosh", "take hyperbolic cosine of current voxel value", AllowMultiple | Optional),
-  Option ("sinh", "sinh", "take hyperbolic sine of current voxel value", AllowMultiple | Optional),
-  Option ("tanh", "tanh", "take hyperbolic tangent of current voxel value", AllowMultiple | Optional),
-  Option ("acos", "acos", "take inverse cosine of current voxel value", AllowMultiple | Optional),
-  Option ("asin", "asin", "take inverse sine of current voxel value", AllowMultiple | Optional),
-  Option ("atan", "atan", "take inverse tangent of current voxel value", AllowMultiple | Optional),
-  Option ("acosh", "acosh", "take inverse hyperbolic cosine of current voxel value", AllowMultiple | Optional),
-  Option ("asinh", "asinh", "take inverse hyperbolic sine of current voxel value", AllowMultiple | Optional),
-  Option ("atanh", "atanh", "take inverse hyperbolic tangent of current voxel value", AllowMultiple | Optional),
-  Option ("round", "round", "round current voxel value to nearest integer", AllowMultiple | Optional),
-  Option ("ceil", "ceil", "round current voxel value up to smallest integer not less than current value", AllowMultiple | Optional),
-  Option ("floor", "floor", "round current voxel value down to largest integer not greater than current value", AllowMultiple | Optional),
-
-  Option ("add", "add", "add to current voxel value the corresponding voxel value of 'source'", AllowMultiple | Optional)
-    .append (Argument ("source", "source", "the source image or value").type_string()),
-
-  Option ("subtract", "subtract", "subtract from current voxel value the corresponding voxel value of 'source'", AllowMultiple | Optional)
-    .append (Argument ("source", "source", "the source image or value").type_string()),
-
-  Option ("multiply", "multiply", "multiply current voxel value by corresponding voxel value of 'source'", AllowMultiple | Optional)
-    .append (Argument ("source", "source", "the source image or value").type_string()),
-
-  Option ("divide", "divide", "divide current voxel value by corresponding voxel value of 'source'", AllowMultiple | Optional)
-    .append (Argument ("source", "source", "the source image or value").type_string()),
-
-  Option ("min", "min", "return smallest of current voxel value and corresponding voxel value of 'source'", AllowMultiple | Optional)
-    .append (Argument ("source", "source", "the source image or value").type_string()),
-
-  Option ("max", "max", "return greatest of current voxel value and corresponding voxel value of 'source'", AllowMultiple | Optional)
-    .append (Argument ("source", "source", "the source image or value").type_string()),
-
-  Option ("lt", "less than", "return 1 if current voxel value is less than corresponding voxel value of 'source', 0 otherwise", AllowMultiple | Optional)
-    .append (Argument ("source", "source", "the source image or value").type_string()),
-
-  Option ("gt", "greater than", "return 1 if current voxel value is greater than corresponding voxel value of 'source', 0 otherwise", AllowMultiple | Optional)
-    .append (Argument ("source", "source", "the source image or value").type_string()),
-
-  Option ("le", "less than or equal to", "return 1 if current voxel value is less than or equal to corresponding voxel value of 'source', 0 otherwise", AllowMultiple | Optional)
-    .append (Argument ("source", "source", "the source image or value").type_string()),
-
-  Option ("ge", "greater than or equal to", "return 1 if current voxel value is greater than or equal to corresponding voxel value of 'source', 0 otherwise", AllowMultiple | Optional)
-    .append (Argument ("source", "source", "the source image or value").type_string()),
-
-  Option ("mean", "mean value", "return return the arithmetic mean of the voxel values along the axes specified.", AllowMultiple | Optional)
-    .append (Argument ("axis", "axis", "a comma-separated list of axes along which to estimate the mean").type_string()),
-
-  Option ("std", "standard deviation", "return return the standard deviation of the voxel values along the axes specified.", AllowMultiple | Optional)
-    .append (Argument ("axis", "axis", "a comma-separated list of axes along which to estimate the standard deviation").type_string()),
-
-  Option ("datatype", "data type", "specify output image data type.", AllowMultiple | Optional) 
-    .append (Argument ("spec", "specifier", "the data type specifier.").type_choice (DataType::identifiers)),
-
-  Option::End 
-=======
   Option ("abs", "take absolute value of current voxel value").allow_multiple(),
   Option ("neg", "take negative value of current voxel value").allow_multiple(),
   Option ("sqrt", "take square root of current voxel value").allow_multiple(),
@@ -169,7 +106,6 @@
     + Argument ("spec").type_choice (DataType::identifiers),
 
   Option ()
->>>>>>> a70b2b18
 };
 
 typedef double value_type;
