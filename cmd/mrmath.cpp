--- conflicted
+++ resolved
@@ -220,11 +220,7 @@
     MagMax () : max (-std::numeric_limits<value_type>::infinity()) { }
     MagMax (const int i) : max (-std::numeric_limits<value_type>::infinity()) { }
     void operator() (value_type val) { 
-<<<<<<< HEAD
-      if (std::isfinite (val) && std::abs(val) > max) 
-=======
-      if (std::isfinite (val) && (!std::isfinite (max) || Math::abs(val) > Math::abs (max)))
->>>>>>> fe12698b
+      if (std::isfinite (val) && (!std::isfinite (max) || std::abs(val) > std::abs (max)))
         max = val;
     }
     value_type result () const { return std::isfinite (max) ? max : NAN; }
