/*
 Copyright 2012 Brain Research Institute, Melbourne, Australia

 Written by David Raffelt, 23/02/2012.

 This file is part of MRtrix.

 MRtrix is free software: you can redistribute it and/or modify
 it under the terms of the GNU General Public License as published by
 the Free Software Foundation, either version 3 of the License, or
 (at your option) any later version.

 MRtrix is distributed in the hope that it will be useful,
 but WITHOUT ANY WARRANTY; without even the implied warranty of
 MERCHANTABILITY or FITNESS FOR A PARTICULAR PURPOSE.  See the
 GNU General Public License for more details.

 You should have received a copy of the GNU General Public License
 along with MRtrix.  If not, see <http://www.gnu.org/licenses/>.

 */
//#define REGISTRATION_GRADIENT_DESCENT_DEBUG

#include "command.h"
#include "image.h"
#include "filter/reslice.h"
#include "interp/cubic.h"
#include "transform.h"
#include "registration/linear.h"
#include "registration/syn.h"
#include "registration/metric/syn_demons.h"
#include "registration/metric/mean_squared.h"
#include "registration/metric/difference_robust.h"
#include "registration/metric/difference_robust_4D.h"
#include "registration/metric/cross_correlation.h"
#include "registration/metric/mean_squared_4D.h"
#include "registration/transform/affine.h"
#include "registration/transform/rigid.h"
#include "dwi/directions/predefined.h"
#include "math/SH.h"
#include "image/average_space.h"


using namespace MR;
using namespace App;

const char* transformation_choices[] = { "rigid", "affine", "syn", "rigid_affine", "rigid_syn", "affine_syn", "rigid_affine_syn", NULL };


void usage ()
{
  AUTHOR = "David Raffelt (david.raffelt@florey.edu.au) & Max Pietsch (maximilian.pietsch@kcl.ac.uk)";

  DESCRIPTION
      + "Register two images together using a rigid, affine or a symmetric diffeomorphic (SyN) transformation model."

      + "By default this application will perform an affine, followed by SyN registration. Use the "

      + "FOD registration (with apodised point spread reorientation) will be performed by default if the number of volumes "
        "in the 4th dimension equals the number of coefficients in an antipodally symmetric spherical harmonic series (e.g. 6, 15, 28 etc). "
        "The -no_reorientation option can be used to force reorientation off if required."

      + "SyN estimates both the warp and it's inverse. These are each split into two warps to achieve a symmetric transformation (i.e "
        "both the moving and template image are warped towards a 'middle ground'. See Avants (2008) Med Image Anal. 12(1): 26–41.) "
        "By default this application will save all four warps (so that subsequent registrations can be initialised with the output warps) "
        "Warps are saved in a single 5D file, with the 5th dimension defining the warp type. (These can be visualised by switching volume "
        "groups in MRview)."

      + "By default the affine transformation will be saved in the warp image header (use mrinfo to view). To save the affine transform "
        "separately as a text file, use the -affine option.";


  ARGUMENTS
    + Argument ("image1", "input image 1 ('moving')").type_image_in ()
    + Argument ("image2", "input image 2 ('template')").type_image_in ();


  OPTIONS
  + Option ("type", "the registration type. Valid choices are: "
                             "rigid, affine, syn, rigid_affine, rigid_syn, affine_syn, rigid_affine_syn (Default: affine_syn)")
    + Argument ("choice").type_choice (transformation_choices)

  + Option ("transformed", "image1 after registration transformed to the space of image2")
    + Argument ("image").type_image_out ()

  + Option ("transformed_midway", "image1 and image2 after registration transformed "
        "to the midway space")
    + Argument ("image1_transformed").type_image_out ()
    + Argument ("image2_transformed").type_image_out ()

  + Option ("mask1", "a mask to define the region of image1 to use for optimisation.")
    + Argument ("filename").type_image_in ()

  + Option ("mask2", "a mask to define the region of image2 to use for optimisation.")
    + Argument ("filename").type_image_in ()

  + Registration::rigid_options

  + Registration::affine_options

  + Registration::syn_options

  + Registration::fod_options

  + DataType::options();
}

typedef double value_type;

void load_image (std::string filename, size_t num_vols, Image<value_type>& image) {
  auto temp_image = Image<value_type>::open (filename);
  auto header = Header::open (filename);
  header.datatype() = DataType::from_command_line (DataType::Float32);
  if (num_vols > 1) {
    header.size(3) = num_vols;
    header.stride(0) = 2;
    header.stride(1) = 3;
    header.stride(2) = 4;
    header.stride(3) = 1;
  }
  image = Image<value_type>::scratch (header);
  if (num_vols > 1) {
    for (auto i = Loop ()(image); i; ++i) {
      assign_pos_of (image).to (temp_image);
        image.value() = temp_image.value();
    }
  } else {
    threaded_copy (temp_image, image);
  }
}


void run ()
{
  #ifdef REGISTRATION_GRADIENT_DESCENT_DEBUG
    std::remove("/tmp/gddebug/log.txt");
  #endif
  const auto im1_header = Header::open (argument[0]);
  const auto im2_header = Header::open (argument[1]);

  if (im1_header.ndim() != im2_header.ndim())
    throw Exception ("input images do not have the same number of dimensions");

  Image<value_type> im1_image;
  Image<value_type> im2_image;

  auto opt = get_options ("noreorientation");
  bool do_reorientation = true;
  if (opt.size())
    do_reorientation = false;
  Eigen::MatrixXd directions_cartesian;

  if (im2_header.ndim() > 4) {
    throw Exception ("image dimensions larger than 4 are not supported");
  }
  else if (im2_header.ndim() == 4) {
    if (im1_header.size(3) != im2_header.size(3))
      throw Exception ("input images do not have the same number of volumes in the 4th dimension");

    value_type val = (std::sqrt (float (1 + 8 * im2_header.size(3))) - 3.0) / 4.0;
    if (!(val - (int)val) && do_reorientation && im2_header.size(3) > 1) {
        CONSOLE ("SH series detected, performing FOD registration");
        // Only load as many SH coefficients as required
        int lmax = 4;
        if (Math::SH::LforN(im2_header.size(3)) < 4)
          lmax = Math::SH::LforN(im2_header.size(3));
        auto opt = get_options ("lmax");
        if (opt.size()) {
          lmax = opt[0][0];
          if (lmax % 2)
            throw Exception ("the input lmax must be even");
        }
        int num_SH = Math::SH::NforL (lmax);
        if (num_SH > im2_header.size(3))
            throw Exception ("not enough SH coefficients within input image for desired lmax");
        load_image (argument[0], num_SH, im1_image);
        load_image (argument[1], num_SH, im2_image);

        opt = get_options ("directions");
        if (opt.size())
          directions_cartesian = Math::SH::spherical2cartesian (load_matrix (opt[0][0]));
        else
          directions_cartesian = Math::SH::spherical2cartesian (DWI::Directions::electrostatic_repulsion_60());
    }
    else {
      do_reorientation = false;
      load_image (argument[0], im1_header.size(3), im1_image);
      load_image (argument[1], im2_header.size(3), im2_image);
    }
  }
  else {
    do_reorientation = false;
    load_image (argument[0], 1, im1_image);
    load_image (argument[1], 1, im2_image);
  }




  // Will currently output whatever lmax was used during registration
  opt = get_options ("transformed");
  Image<value_type> im1_transformed;
  if (opt.size()){
    im1_transformed = Image<value_type>::create (opt[0][0], im2_image);
    im1_transformed.original_header().datatype() = DataType::from_command_line (DataType::Float32);
  }
  opt = get_options ("transformed_midway");
  Image<value_type> image1_midway;
  Image<value_type> image2_midway;
  if (opt.size()){
    std::vector<Header> headers;
    headers.push_back(im1_image.original_header());
    headers.push_back(im2_image.original_header());
    std::vector<Eigen::Transform<double, 3, Eigen::AffineCompact>> void_trafo;
    auto padding = Eigen::Matrix<double, 4, 1>(1.0, 1.0, 1.0, 1.0);
    value_type resolution = 1.0;
    auto midway_image = compute_minimum_average_header<double,Eigen::Transform<double, 3, Eigen::AffineCompact>>(headers, resolution, padding, void_trafo);

    auto image1_midway_header = midway_image;
    image1_midway_header.datatype() = DataType::from_command_line (DataType::Float32);
    image1_midway_header.set_ndim(im1_image.ndim());
    for (size_t dim = 3; dim < im1_image.ndim(); ++dim){
      image1_midway_header.spacing(dim) = im1_image.spacing(dim);
      image1_midway_header.size(dim) = im1_image.size(dim);
    }
    image1_midway = Image<value_type>::create (opt[0][0], image1_midway_header);
    auto image2_midway_header = midway_image;
    image2_midway_header.datatype() = DataType::from_command_line (DataType::Float32);
    image2_midway_header.set_ndim(im2_image.ndim());
    for (size_t dim = 3; dim < im2_image.ndim(); ++dim){
      image2_midway_header.spacing(dim) = im2_image.spacing(dim);
      image2_midway_header.size(dim) = im2_image.size(dim);
    }
    image2_midway = Image<value_type>::create (opt[0][1], image2_midway_header);
  }

  opt = get_options ("type");
  bool do_rigid  = false;
  bool do_affine = false;
  bool do_syn = false;
  int registration_type = 5;
  if (opt.size())
    registration_type = opt[0][0];
  switch (registration_type) {
    case 0:
      do_rigid = true;
      break;
    case 1:
      do_affine = true;
      break;
    case 2:
      do_syn = true;
      break;
    case 3:
      do_rigid = true;
      do_affine = true;
      break;
    case 4:
      do_rigid = true;
      do_syn = true;
      break;
    case 5:
      do_affine = true;
      do_syn = true;
      break;
    case 6:
      do_rigid = true;
      do_affine = true;
      do_syn = true;
      break;
    default:
      break;
  }

  opt = get_options ("mask2");
  Image<value_type> im2_mask;
  if (opt.size ())
    im2_mask = Image<value_type>::open(opt[0][0]);

  opt = get_options ("mask1");
  Image<value_type> im1_mask;
  if (opt.size ())
    im1_mask = Image<value_type>::open(opt[0][0]);


  // ****** RIGID REGISTRATION OPTIONS *******
  Registration::Linear rigid_registration;

  opt = get_options ("rigid");
  bool output_rigid = false;
  std::string rigid_filename;
  if (opt.size()) {
    if (!do_rigid)
      throw Exception ("rigid transformation output requested when no rigid registration is requested");
    output_rigid = true;
    rigid_filename = std::string (opt[0][0]);
  }

  Registration::Transform::Rigid rigid;
  opt = get_options ("rigid_init");
  bool init_rigid_set = false;
  if (opt.size()) {
    throw Exception ("initialise with rigid not yet implemented");
    init_rigid_set = true;
    transform_type rigid_transform = load_transform (opt[0][0]);
    rigid.set_transform (rigid_transform);
    rigid_registration.set_init_type (Registration::Transform::Init::none);
  }

  opt = get_options ("rigid_centre");
  if (opt.size()) {
    if (init_rigid_set)
      throw Exception ("options -rigid_init and -rigid_centre are mutually exclusive");
    switch ((int)opt[0][0]){
      case 0:
        rigid_registration.set_init_type (Registration::Transform::Init::mass);
        break;
      case 1:
        rigid_registration.set_init_type (Registration::Transform::Init::geometric);
        break;
      case 2:
        rigid_registration.set_init_type (Registration::Transform::Init::moments);
        break;
      case 3:
        rigid_registration.set_init_type (Registration::Transform::Init::none);
        break;
      default:
        break;
    }
  }

  opt = get_options ("rigid_scale");
  if (opt.size ()) {
    if (!do_rigid)
      throw Exception ("the rigid multi-resolution scale factors were input when no rigid registration is requested");
    rigid_registration.set_scale_factor (parse_floats (opt[0][0]));
  }

  opt = get_options ("rigid_niter");
  if (opt.size ()) {
    if (!do_rigid)
      throw Exception ("the number of rigid iterations have been input when no rigid registration is requested");
    rigid_registration.set_max_iter (parse_ints (opt[0][0]));
  }

  opt = get_options ("rigid_smooth_factor");
  if (opt.size ()) {
    if (!do_rigid)
      throw Exception ("the rigid smooth factor was input when no rigid registration is requested");
    rigid_registration.set_smoothing_factor(parse_floats (opt[0][0]));
  }

  opt = get_options ("rigid_metric");
  Registration::LinearMetricType rigid_metric = Registration::Diff;
  if (opt.size()) {
    switch ((int)opt[0][0]){
      case 0:
        rigid_metric = Registration::Diff;
        break;
      case 1:
        rigid_metric = Registration::NCC;
        break;
      default:
        break;
    }
  }

  // ****** AFFINE REGISTRATION OPTIONS *******
  Registration::Linear affine_registration;

  opt = get_options ("affine");
  bool output_affine = false;
  std::string affine_filename;
  if (opt.size()) {
   if (!do_affine)
     throw Exception ("affine transformation output requested when no affine registration is requested");
   output_affine = true;
   affine_filename = std::string (opt[0][0]);
  }

  opt = get_options ("affine_1tomidway");
  bool output_affine_1tomid = false;
  std::string affine_1tomid_filename;
  if (opt.size()) {
   if (!do_affine)
     throw Exception ("midway affine transformation output requested when no affine registration is requested");
   output_affine_1tomid = true;
   affine_1tomid_filename = std::string (opt[0][0]);
  }

  opt = get_options ("affine_2tomidway");
  bool output_affine_2tomid = false;
  std::string affine_2tomid_filename;
  if (opt.size()) {
   if (!do_affine)
     throw Exception ("midway affine transformation output requested when no affine registration is requested");
   output_affine_2tomid = true;
   affine_2tomid_filename = std::string (opt[0][0]);
  }

  Registration::Transform::Affine affine;
  opt = get_options ("affine_init");
  bool init_affine_set = false;
  if (opt.size()) {
    if (init_rigid_set)
      throw Exception ("you cannot initialise registrations with both a rigid and affine transformation");
    if (do_rigid)
      throw Exception ("you cannot initialise with -affine_init since a rigid registration is being performed");

    init_affine_set = true;
    transform_type init_affine = load_transform (opt[0][0]);
    affine.set_transform (init_affine);
    affine_registration.set_init_type (Registration::Transform::Init::none);
  }

  opt = get_options ("affine_centre");
  if (opt.size()) {
    if (init_affine_set)
      throw Exception ("options -affine_init and -affine_centre are mutually exclusive");
    switch ((int)opt[0][0]){
      case 0:
        affine_registration.set_init_type (Registration::Transform::Init::mass);
        break;
      case 1:
        affine_registration.set_init_type (Registration::Transform::Init::geometric);
        break;
      case 2:
        affine_registration.set_init_type (Registration::Transform::Init::moments);
        break;
      case 3:
        affine_registration.set_init_type (Registration::Transform::Init::none);
        break;
      default:
        break;
    }
  }

  opt = get_options ("affine_scale");
  if (opt.size ()) {
    if (!do_affine)
      throw Exception ("the affine multi-resolution scale factors were input when no affine registration is requested");
    affine_registration.set_scale_factor (parse_floats (opt[0][0]));
  }

  opt = get_options ("affine_repetitions");
  if (opt.size ()) {
    if (!do_affine)
      throw Exception ("the affine repetition factors were input when no affine registration is requested");
    affine_registration.set_gradient_descent_repetitions (parse_ints (opt[0][0]));
  }

  opt = get_options ("affine_smooth_factor");
  if (opt.size ()) {
    if (!do_affine)
      throw Exception ("the affine smooth factor was input when no affine registration is requested");
    affine_registration.set_smoothing_factor (parse_floats (opt[0][0]));
  }

  opt = get_options ("affine_loop_density");
  if (opt.size ()) {
    if (!do_affine)
      throw Exception ("the affine sparsity factor was input when no affine registration is requested");
    affine_registration.set_loop_density (parse_floats (opt[0][0]));
  }

  opt = get_options ("affine_metric");
  Registration::LinearMetricType affine_metric = Registration::Diff;
  if (opt.size()) {
    switch ((int)opt[0][0]){
      case 0:
        affine_metric = Registration::Diff;
        break;
      case 1:
        affine_metric = Registration::NCC;
        break;
      default:
        break;
    }
  }

  opt = get_options ("affine_robust_estimator");
  Registration::LinearRobustMetricEstimatorType affine_estimator = Registration::None;
  if (opt.size()) {
    switch ((int)opt[0][0]){
      case 0:
        affine_estimator = Registration::L1;
        break;
      case 1:
        affine_estimator = Registration::L2;
        break;
      case 2:
        affine_estimator = Registration::LP;
        break;
      default:
        break;
    }
  }

  affine_registration.use_robust_estimate (get_options ("affine_robust_median").size() == 1);

  opt = get_options ("affine_niter");
  if (opt.size ()) {
    if (!do_affine)
      throw Exception ("the number of affine iterations have been input when no affine registration is requested");
    affine_registration.set_max_iter (parse_ints (opt[0][0]));
  }


  // ****** SYN REGISTRATION OPTIONS *******
  Registration::SyN syn_registration;

  opt = get_options ("syn_warp");
  bool output_warp_fields = false;
  std::string warp_filename;
  std::unique_ptr<Image<float> > output_warps;
  if (opt.size()) {
    if (!do_syn)
      throw Exception ("SyN warp output requested when no SyN registration is requested");
    warp_filename = std::string (opt[0][0]);
  }

  opt = get_options ("syn_init");
  Image<value_type> init_warp_buffer;
  if (opt.size()) {
    if (!do_syn)
      throw Exception ("the syn initialisation input when no syn registration is requested");
    if (init_rigid_set)
      WARN ("-rigid_init has no effect since -syn_init also contains a linear transform in the image header");
    if (init_affine_set)
      WARN ("-affine_init has no effect since -syn_init also contains a linear transform in the image header");
    init_warp_buffer = Image<value_type>::open (opt[0][0]);
  }

  opt = get_options ("syn_scale");
  if (opt.size ()) {
    if (!do_syn)
      throw Exception ("the syn multi-resolution scale factors were input when no syn registration is requested");
    syn_registration.set_scale_factor (parse_floats (opt[0][0]));
  }

  opt = get_options ("syn_niter");
  if (opt.size ()) {
    if (!do_syn)
      throw Exception ("the number of syn iterations have been input when no SyN registration is requested");
    syn_registration.set_max_iter (parse_ints (opt[0][0]));
  }

  opt = get_options ("syn_update_smooth");
  if (opt.size()) {
    if (!do_syn)
      throw Exception ("the warp update field smoothing parameter was input when no SyN registration is requested");
    syn_registration.set_update_smoothing (opt[0][0]);
  }

  opt = get_options ("syn_disp_smooth");
  if (opt.size()) {
    if (!do_syn)
      throw Exception ("the displacement field smoothing parameter was input when no SyN registration is requested");
    syn_registration.set_disp_smoothing (opt[0][0]);
  }

  opt = get_options ("syn_grad_step");
  if (opt.size()) {
    if (!do_syn)
      throw Exception ("the initial gradient step size was input when no SyN registration is requested");
    syn_registration.set_init_grad_step (opt[0][0]);
  }
<<<<<<< HEAD
=======
  if (init_rigid_set and
      (init_centre != Registration::Transform::Init::linear_from_file and
        init_centre != Registration::Transform::Init::none))
    WARN("rigid_init option will be overwritten by centre option. Use -centre linear to use transformation file.");
  if (init_affine_set and
    (init_centre != Registration::Transform::Init::linear_from_file and
        init_centre != Registration::Transform::Init::none))
    WARN("affine_init option will be overwritten by centre option. Use -centre linear to use transformation file.");

  opt = get_options ("global_init_search");
  bool global_init_search = opt.size();

  Eigen::MatrixXd directions_az_el;
  opt = get_options ("directions");
  if (opt.size())
    directions_az_el = load_matrix (opt[0][0]);
  else
    directions_az_el = DWI::Directions::electrostatic_repulsion_60();
  Eigen::MatrixXd directions_cartesian = Math::SH::spherical2cartesian (directions_az_el);
>>>>>>> 32984d9f


  // ****** RUN RIGID REGISTRATION *******
  if (do_rigid) {
    CONSOLE ("running rigid registration");
<<<<<<< HEAD
=======
    Registration::Linear rigid_registration;

    if (rigid_scale_factors.size())
    rigid_registration.set_scale_factor (rigid_scale_factors);
    rigid_registration.set_smoothing_factor (rigid_smooth_factor);
    if (rigid_niter.size())
      rigid_registration.set_max_iter (rigid_niter);
    if (init_rigid_set)
      rigid_registration.set_init_type (Registration::Transform::Init::none);
    else
      rigid_registration.set_init_type (init_centre);

    if (global_init_search)
      rigid_registration.use_global_search(true);

>>>>>>> 32984d9f

    if (im2_image.ndim() == 4) {
      if (rigid_metric == Registration::NCC)
        throw Exception ("cross correlation metric not implemented for data with more than 3 dimensions");
      Registration::Metric::MeanSquared4D<Image<value_type>, Image<value_type>> metric (im1_image, im2_image);
      rigid_registration.run_masked (metric, rigid, im1_image, im2_image, im1_mask, im2_mask);
    } else {
      if (rigid_metric == Registration::NCC) {
        std::vector<size_t> extent(3,3);
        rigid_registration.set_extent(extent);
        Registration::Metric::CrossCorrelation metric;
        rigid_registration.run_masked (metric, rigid, im1_image, im2_image, im1_mask, im2_mask);
      }
      else {
        Registration::Metric::MeanSquared metric;
        rigid_registration.run_masked (metric, rigid, im1_image, im2_image, im1_mask, im2_mask);
      }
    }

    if (output_rigid)
      save_transform (rigid.get_transform(), rigid_filename);
  }

  // ****** RUN AFFINE REGISTRATION *******
  if (do_affine) {
    CONSOLE ("running affine registration");

    if (do_rigid) {
      affine.set_centre (rigid.get_centre());
      affine.set_translation (rigid.get_translation());
      affine.set_matrix (rigid.get_matrix());
      affine_registration.set_init_type (Registration::Transform::Init::none);
    }

    if (do_reorientation)
      affine_registration.set_directions (directions_cartesian);

<<<<<<< HEAD
=======
    if (global_init_search)
      affine_registration.use_global_search(true);


>>>>>>> 32984d9f
    if (im2_image.ndim() == 4) {
      if (affine_metric == Registration::NCC)
        throw Exception ("cross correlation metric not implemented for data with more than 3 dimensions");
      else if (affine_metric == Registration::Diff) {
        if (affine_estimator == Registration::None) {
          Registration::Metric::MeanSquared4D<Image<value_type>, Image<value_type>> metric(im1_image, im2_image);
          affine_registration.run_masked (metric, affine, im1_image, im2_image, im1_mask, im2_mask);
        } else if (affine_estimator == Registration::L1) {
          Registration::Metric::L1 estimator;
          Registration::Metric::DifferenceRobust4D<Image<value_type>, Image<value_type>, Registration::Metric::L1> metric(im1_image, im2_image, estimator);
          affine_registration.run_masked (metric, affine, im1_image, im2_image, im1_mask, im2_mask);
        } else if (affine_estimator == Registration::L2) {
          Registration::Metric::L2 estimator;
          Registration::Metric::DifferenceRobust4D<Image<value_type>, Image<value_type>, Registration::Metric::L2> metric(im1_image, im2_image, estimator);
          affine_registration.run_masked (metric, affine, im1_image, im2_image, im1_mask, im2_mask);
        } else if (affine_estimator == Registration::LP) {
          Registration::Metric::LP estimator;
          Registration::Metric::DifferenceRobust4D<Image<value_type>, Image<value_type>, Registration::Metric::LP> metric(im1_image, im2_image, estimator);
          affine_registration.run_masked (metric, affine, im1_image, im2_image, im1_mask, im2_mask);
        } else throw Exception ("FIXME: estimator selection");
      } else throw Exception ("FIXME: metric selection");
    } else { // 3D
      if (affine_metric == Registration::NCC){
        Registration::Metric::CrossCorrelation metric;
        std::vector<size_t> extent(3,3);
        affine_registration.set_extent (extent);
        affine_registration.run_masked (metric, affine, im1_image, im2_image, im1_mask, im2_mask);
      }
      else if (affine_metric == Registration::Diff) {
        if (affine_estimator == Registration::None) {
          Registration::Metric::MeanSquared metric;
          affine_registration.run_masked (metric, affine, im1_image, im2_image, im1_mask, im2_mask);
        } else if (affine_estimator == Registration::L1) {
          Registration::Metric::L1 estimator;
          Registration::Metric::DifferenceRobust<Registration::Metric::L1> metric(estimator);
          affine_registration.run_masked (metric, affine, im1_image, im2_image, im1_mask, im2_mask);
        } else if (affine_estimator == Registration::L2) {
          Registration::Metric::L2 estimator;
          Registration::Metric::DifferenceRobust<Registration::Metric::L2> metric(estimator);
          affine_registration.run_masked (metric, affine, im1_image, im2_image, im1_mask, im2_mask);
        } else if (affine_estimator == Registration::LP) {
          Registration::Metric::LP estimator;
          Registration::Metric::DifferenceRobust<Registration::Metric::LP> metric(estimator);
          affine_registration.run_masked (metric, affine, im1_image, im2_image, im1_mask, im2_mask);
        } else throw Exception ("FIXME: estimator selection");
      } else throw Exception ("FIXME: metric selection");
    }


    if (output_affine)
      save_transform (affine.get_transform(), affine_filename);

    if (output_affine_1tomid)
      save_transform (affine.get_transform_half(), affine_1tomid_filename);

    if (output_affine_2tomid)
      save_transform (affine.get_transform_half_inverse(), affine_2tomid_filename);
  }


  // ****** RUN SYN REGISTRATION *******
  if (do_syn) {
    CONSOLE ("running SyN registration");

    if (do_affine) {
      syn_registration.run (affine, im1_image, im2_image, im1_mask, im2_mask);
    } else if (do_rigid) {
      syn_registration.run (rigid, im1_image, im2_image, im1_mask, im2_mask);
    } else {
      Registration::Transform::Affine identity_transform;
      syn_registration.run (identity_transform, im1_image, im2_image, im1_mask, im2_mask);
    }

    if (output_warp_fields) {
      Header warp_header (*(syn_registration.get_im1_disp_field()));
      warp_header.set_ndim (5);
      warp_header.size(3) = 3;
      warp_header.size(4) = 4;
      warp_header.stride(0) = 2;
      warp_header.stride(1) = 3;
      warp_header.stride(2) = 4;
      warp_header.stride(3) = 1;
      warp_header.stride(4) = 5;
      output_warps.reset (new Image<float> (Image<float>::create (std::string (opt[0][0]), warp_header)));

      output_warps->index(4) = 0;
      threaded_copy (*(syn_registration.get_im1_disp_field()), *output_warps, 0, 4);
      output_warps->index(4) = 1;
      threaded_copy (*(syn_registration.get_im1_disp_field_inv()), *output_warps, 0, 4);
      output_warps->index(4) = 2;
      threaded_copy (*(syn_registration.get_im2_disp_field()), *output_warps, 0, 4);
      output_warps->index(4) = 3;
      threaded_copy (*(syn_registration.get_im2_disp_field_inv()), *output_warps, 0, 4);
    }
  }



  if (im1_transformed.valid()) {
    INFO ("Outputting tranformed input images...");

    if (do_syn) {



    } else if (do_affine) {
      Filter::reslice<Interp::Cubic> (im1_image, im1_transformed, affine.get_transform(), Adapter::AutoOverSample, 0.0);
      if (do_reorientation) {
        std::string msg ("reorienting...");
        Registration::Transform::reorient (msg, im1_transformed, affine.get_transform(), directions_cartesian);
      }
    } else {
      Filter::reslice<Interp::Cubic> (im1_image, im1_transformed, rigid.get_transform(), Adapter::AutoOverSample, 0.0);
      if (do_reorientation) {
        std::string msg ("reorienting...");
        Registration::Transform::reorient (msg, im1_transformed, rigid.get_transform(), directions_cartesian);
      }
    }
  }


  if (image1_midway.valid()) {
    if (do_syn) {
    } else if (do_affine) {
      Filter::reslice<Interp::Cubic> (im1_image, image1_midway, affine.get_transform_half(), Adapter::AutoOverSample, 0.0);
      if (do_reorientation) {
        std::string msg ("reorienting...");
        Registration::Transform::reorient (msg, image1_midway, affine.get_transform_half(), directions_cartesian);
      }
    } else {
      Filter::reslice<Interp::Cubic> (im1_image, image1_midway, rigid.get_transform_half(), Adapter::AutoOverSample, 0.0);
      if (do_reorientation) {
        std::string msg ("reorienting...");
        Registration::Transform::reorient (msg, image1_midway, rigid.get_transform_half(), directions_cartesian);
      }
    }
  }
  if (image2_midway.valid()) {
    if (do_syn) {
    } else if (do_affine) {
      Filter::reslice<Interp::Cubic> (im2_image, image2_midway, affine.get_transform_half_inverse(), Adapter::AutoOverSample, 0.0);
      if (do_reorientation) {
        std::string msg ("reorienting...");
        Registration::Transform::reorient (msg, image2_midway, affine.get_transform_half_inverse(), directions_cartesian);
      }
    } else {
      if (do_reorientation) {
        std::string msg ("reorienting...");
        Registration::Transform::reorient (msg, image2_midway, rigid.get_transform_half_inverse(), directions_cartesian);
      }
    }
  }
}<|MERGE_RESOLUTION|>--- conflicted
+++ resolved
@@ -283,6 +283,7 @@
     im1_mask = Image<value_type>::open(opt[0][0]);
 
 
+
   // ****** RIGID REGISTRATION OPTIONS *******
   Registration::Linear rigid_registration;
 
@@ -365,6 +366,10 @@
     }
   }
 
+  opt = get_options ("rigid_global_search");
+  if (opt.size())
+      rigid_registration.use_global_search(true);
+
   // ****** AFFINE REGISTRATION OPTIONS *******
   Registration::Linear affine_registration;
 
@@ -497,6 +502,10 @@
   }
 
   affine_registration.use_robust_estimate (get_options ("affine_robust_median").size() == 1);
+
+  opt = get_options ("affine_global_search");
+  if (opt.size())
+      affine_registration.use_global_search(true);
 
   opt = get_options ("affine_niter");
   if (opt.size ()) {
@@ -565,51 +574,11 @@
       throw Exception ("the initial gradient step size was input when no SyN registration is requested");
     syn_registration.set_init_grad_step (opt[0][0]);
   }
-<<<<<<< HEAD
-=======
-  if (init_rigid_set and
-      (init_centre != Registration::Transform::Init::linear_from_file and
-        init_centre != Registration::Transform::Init::none))
-    WARN("rigid_init option will be overwritten by centre option. Use -centre linear to use transformation file.");
-  if (init_affine_set and
-    (init_centre != Registration::Transform::Init::linear_from_file and
-        init_centre != Registration::Transform::Init::none))
-    WARN("affine_init option will be overwritten by centre option. Use -centre linear to use transformation file.");
-
-  opt = get_options ("global_init_search");
-  bool global_init_search = opt.size();
-
-  Eigen::MatrixXd directions_az_el;
-  opt = get_options ("directions");
-  if (opt.size())
-    directions_az_el = load_matrix (opt[0][0]);
-  else
-    directions_az_el = DWI::Directions::electrostatic_repulsion_60();
-  Eigen::MatrixXd directions_cartesian = Math::SH::spherical2cartesian (directions_az_el);
->>>>>>> 32984d9f
 
 
   // ****** RUN RIGID REGISTRATION *******
   if (do_rigid) {
     CONSOLE ("running rigid registration");
-<<<<<<< HEAD
-=======
-    Registration::Linear rigid_registration;
-
-    if (rigid_scale_factors.size())
-    rigid_registration.set_scale_factor (rigid_scale_factors);
-    rigid_registration.set_smoothing_factor (rigid_smooth_factor);
-    if (rigid_niter.size())
-      rigid_registration.set_max_iter (rigid_niter);
-    if (init_rigid_set)
-      rigid_registration.set_init_type (Registration::Transform::Init::none);
-    else
-      rigid_registration.set_init_type (init_centre);
-
-    if (global_init_search)
-      rigid_registration.use_global_search(true);
-
->>>>>>> 32984d9f
 
     if (im2_image.ndim() == 4) {
       if (rigid_metric == Registration::NCC)
@@ -647,13 +616,6 @@
     if (do_reorientation)
       affine_registration.set_directions (directions_cartesian);
 
-<<<<<<< HEAD
-=======
-    if (global_init_search)
-      affine_registration.use_global_search(true);
-
-
->>>>>>> 32984d9f
     if (im2_image.ndim() == 4) {
       if (affine_metric == Registration::NCC)
         throw Exception ("cross correlation metric not implemented for data with more than 3 dimensions");
