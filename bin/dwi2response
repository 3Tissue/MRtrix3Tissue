#!/usr/bin/env python

# Script for estimating response functions for spherical deconvolution
# A number of different approaches are available within this script for performing response function estimation.



def usage(cmdline): #pylint: disable=unused-variable
  from mrtrix3 import algorithm

  cmdline.set_author('Robert E. Smith (robert.smith@florey.edu.au) and Thijs Dhollander (thijs.dhollander@gmail.com)')
  cmdline.set_synopsis('Estimate response function(s) for spherical deconvolution')
  cmdline.add_description('dwi2response acts as a \'master\' script for performing various types of response function estimation; a range of different algorithms are available for completing this task. When using this script, the name of the algorithm to be used must appear as the first argument on the command-line after \'dwi2response\'. The subsequent compulsory arguments and options available depend on the particular algorithm being invoked.')
  cmdline.add_description('Each algorithm available also has its own help page, including necessary references; e.g. to see the help page of the \'fa\' algorithm, type \'dwi2response fa\'.')

  # General options
  common_options = cmdline.add_argument_group('Options common to all dwi2response algorithms')
  common_options.add_argument('-shells', help='The b-value shell(s) to use in response function estimation (single value for single-shell response, comma-separated list for multi-shell response)')
  common_options.add_argument('-lmax', help='The maximum harmonic degree(s) of response function estimation (single value for single-shell response, comma-separated list for multi-shell response)')
  common_options.add_argument('-mask', help='Provide an initial mask for response voxel selection')
  common_options.add_argument('-voxels', help='Output an image showing the final voxel selection(s)')
  common_options.add_argument('-grad', help='Pass the diffusion gradient table in MRtrix format')
  common_options.add_argument('-fslgrad', nargs=2, metavar=('bvecs', 'bvals'), help='Pass the diffusion gradient table in FSL bvecs/bvals format')
  cmdline.flag_mutually_exclusive_options( [ 'grad', 'fslgrad' ] )

  # Import the command-line settings for all algorithms found in the relevant directory
  algorithm.usage(cmdline)






def execute(): #pylint: disable=unused-variable
  from mrtrix3 import algorithm, image, MRtrixError, path, run

  # Find out which algorithm the user has requested
  alg = algorithm.get_module(app.ARGS.algorithm)

  # Check for prior existence of output files, and grab any input files, used by the particular algorithm
  if app.ARGS.voxels:
    app.check_output_path(app.ARGS.voxels)
  alg.check_output_paths()

  # Sanitise some inputs, and get ready for data import
  if app.ARGS.lmax:
    try:
      lmax = [ int(x) for x in app.ARGS.lmax.split(',') ]
      if any([lmax_value%2 for lmax_value in lmax]):
        raise MRtrixError('Value of lmax must be even')
    except:
      raise MRtrixError('Parameter lmax must be a number')
    if alg.needs_single_shell() and not len(lmax) == 1:
      raise MRtrixError('Can only specify a single lmax value for single-shell algorithms')
  shells_option = ''
  if app.ARGS.shells:
    try:
      shells_values = [ int(x) for x in app.ARGS.shells.split(',') ]
    except:
      raise MRtrixError('-shells option should provide a comma-separated list of b-values')
    if alg.needs_single_shell() and not len(shells_values) == 1:
      raise MRtrixError('Can only specify a single b-value shell for single-shell algorithms')
    shells_option = ' -shells ' + app.ARGS.shells
  singleshell_option = ''
  if alg.needs_single_shell():
    singleshell_option = ' -singleshell -no_bzero'

<<<<<<< HEAD
  grad_import_option = ''
  if app.ARGS.grad:
    grad_import_option = ' -grad ' + path.from_user(app.ARGS.grad)
  elif app.ARGS.fslgrad:
    grad_import_option = ' -fslgrad ' + path.from_user(app.ARGS.fslgrad[0]) + ' ' + path.from_user(app.ARGS.fslgrad[1])
  elif 'dw_scheme' not in image.Header(path.from_user(app.ARGS.input, False)).keyval():
    raise MRtrixError('Script requires diffusion gradient table: either in image header, or using -grad / -fslgrad option')
=======
# Sanitise some inputs, and get ready for data import
if app.args.lmax:
  try:
    lmax = [ int(x) for x in app.args.lmax.split(',') ]
    if any([lmax_value%2 for lmax_value in lmax]):
      app.error('Value of lmax must be even')
  except:
    app.error('Parameter lmax must be a number')
  if alg.needsSingleShell() and not len(lmax) == 1:
    app.error('Can only specify a single lmax value for single-shell algorithms')
shells_option = ''
if app.args.shells:
  try:
    shells_values = [ int(round(float(x))) for x in app.args.shells.split(',') ]
  except:
    app.error('-shells option should provide a comma-separated list of b-values')
  if alg.needsSingleShell() and not len(shells_values) == 1:
    app.error('Can only specify a single b-value shell for single-shell algorithms')
  shells_option = ' -shells ' + app.args.shells
singleshell_option = ''
if alg.needsSingleShell():
  singleshell_option = ' -singleshell -no_bzero'
>>>>>>> de513701

  app.make_scratch_dir()

  # Get standard input data into the scratch directory
  if alg.needs_single_shell() or shells_option:
    run.command('mrconvert ' + path.from_user(app.ARGS.input) + ' - -strides 0,0,0,1' + grad_import_option + ' | dwiextract - ' + path.to_scratch('dwi.mif') + shells_option + singleshell_option)
  else: # Don't discard b=0 in multi-shell algorithms
    run.command('mrconvert ' + path.from_user(app.ARGS.input) + ' ' + path.to_scratch('dwi.mif') + ' -strides 0,0,0,1' + grad_import_option)
  if app.ARGS.mask:
    run.command('mrconvert ' + path.from_user(app.ARGS.mask) + ' ' + path.to_scratch('mask.mif') + ' -datatype bit')

  alg.get_inputs()

  app.goto_scratch_dir()

  if app.ARGS.mask:
    # Check that the brain mask is appropriate
    if image.Header('mask.mif').size()[:3] != image.Header('dwi.mif').size()[:3]:
      raise MRtrixError('Dimensions of provided mask image do not match DWI')
  else:
    run.command('dwi2mask dwi.mif mask.mif')

  if int(image.statistic('mask.mif', 'count', '-mask mask.mif')) == 0:
    raise MRtrixError(('Provided' if app.ARGS.mask else 'Generated') + ' mask image does not contain any voxels')

  # From here, the script splits depending on what estimation algorithm is being used
  alg.execute()






# Make the corresponding MRtrix3 Python libraries available
import inspect, os, sys
LIB_FOLDER = os.path.realpath(os.path.join(os.path.dirname(os.path.realpath(inspect.getfile(inspect.currentframe()))), os.pardir, 'lib'))
if not os.path.isdir(LIB_FOLDER):
  sys.stderr.write('Unable to locate MRtrix3 Python libraries')
  sys.exit(1)
sys.path.insert(0, LIB_FOLDER)
# Execute the script
from mrtrix3 import app
app.execute()<|MERGE_RESOLUTION|>--- conflicted
+++ resolved
@@ -55,7 +55,7 @@
   shells_option = ''
   if app.ARGS.shells:
     try:
-      shells_values = [ int(x) for x in app.ARGS.shells.split(',') ]
+      shells_values = [ int(round(float(x))) for x in app.ARGS.shells.split(',') ]
     except:
       raise MRtrixError('-shells option should provide a comma-separated list of b-values')
     if alg.needs_single_shell() and not len(shells_values) == 1:
@@ -65,7 +65,6 @@
   if alg.needs_single_shell():
     singleshell_option = ' -singleshell -no_bzero'
 
-<<<<<<< HEAD
   grad_import_option = ''
   if app.ARGS.grad:
     grad_import_option = ' -grad ' + path.from_user(app.ARGS.grad)
@@ -73,30 +72,6 @@
     grad_import_option = ' -fslgrad ' + path.from_user(app.ARGS.fslgrad[0]) + ' ' + path.from_user(app.ARGS.fslgrad[1])
   elif 'dw_scheme' not in image.Header(path.from_user(app.ARGS.input, False)).keyval():
     raise MRtrixError('Script requires diffusion gradient table: either in image header, or using -grad / -fslgrad option')
-=======
-# Sanitise some inputs, and get ready for data import
-if app.args.lmax:
-  try:
-    lmax = [ int(x) for x in app.args.lmax.split(',') ]
-    if any([lmax_value%2 for lmax_value in lmax]):
-      app.error('Value of lmax must be even')
-  except:
-    app.error('Parameter lmax must be a number')
-  if alg.needsSingleShell() and not len(lmax) == 1:
-    app.error('Can only specify a single lmax value for single-shell algorithms')
-shells_option = ''
-if app.args.shells:
-  try:
-    shells_values = [ int(round(float(x))) for x in app.args.shells.split(',') ]
-  except:
-    app.error('-shells option should provide a comma-separated list of b-values')
-  if alg.needsSingleShell() and not len(shells_values) == 1:
-    app.error('Can only specify a single b-value shell for single-shell algorithms')
-  shells_option = ' -shells ' + app.args.shells
-singleshell_option = ''
-if alg.needsSingleShell():
-  singleshell_option = ' -singleshell -no_bzero'
->>>>>>> de513701
 
   app.make_scratch_dir()
 
