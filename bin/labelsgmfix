#!/usr/bin/env python

# Script for 'repairing' a FreeSurfer parcellation image
# FreeSurfer's sub-cortical structure segmentation has been observed to be highly variable
#   under scan-rescan conditions. This introduces unwanted variability into the connectome,
#   as the parcellations don't overlap with the sub-cortical segmentations provided by
#   FIRST for the sake of Anatomically-Constrained Tractography. This script determines the
#   node indices that correspond to these structures, and replaces them with estimates
#   derived from FIRST.

# Make the corresponding MRtrix3 Python libraries available
import inspect, os, sys
lib_folder = os.path.realpath(os.path.join(os.path.dirname(os.path.realpath(inspect.getfile(inspect.currentframe()))), os.pardir, 'lib'))
if not os.path.isdir(lib_folder):
  sys.stderr.write('Unable to locate MRtrix3 Python libraries')
  sys.exit(1)
sys.path.insert(0, lib_folder)


from mrtrix3 import app, fsl, image, path, run


app.init('Robert E. Smith (robert.smith@florey.edu.au)',
         'In a FreeSurfer parcellation image, replace the sub-cortical grey matter structure delineations using FSL FIRST')
app.cmdline.addCitation('', 'Patenaude, B.; Smith, S. M.; Kennedy, D. N. & Jenkinson, M. A Bayesian model of shape and appearance for subcortical brain segmentation. NeuroImage, 2011, 56, 907-922', True)
app.cmdline.addCitation('', 'Smith, S. M.; Jenkinson, M.; Woolrich, M. W.; Beckmann, C. F.; Behrens, T. E.; Johansen-Berg, H.; Bannister, P. R.; De Luca, M.; Drobnjak, I.; Flitney, D. E.; Niazy, R. K.; Saunders, J.; Vickers, J.; Zhang, Y.; De Stefano, N.; Brady, J. M. & Matthews, P. M. Advances in functional and structural MR image analysis and implementation as FSL. NeuroImage, 2004, 23, S208-S219', True)
app.cmdline.addCitation('', 'Smith, R. E.; Tournier, J.-D.; Calamante, F. & Connelly, A. The effects of SIFT on the reproducibility and biological accuracy of the structural connectome. NeuroImage, 2015, 104, 253-265', False)
app.cmdline.add_argument('parc',   help='The input FreeSurfer parcellation image')
app.cmdline.add_argument('t1',     help='The T1 image to be provided to FIRST')
app.cmdline.add_argument('lut',    help='The lookup table file that the parcellated image is based on')
app.cmdline.add_argument('output', help='The output parcellation image')
options = app.cmdline.add_argument_group('Options for the labelsgmfix script')
options.add_argument('-premasked', action='store_true', default=False, help='Indicate that brain masking has been applied to the T1 input image')
options.add_argument('-sgm_amyg_hipp', action='store_true', default=False, help='Consider the amygdalae and hippocampi as sub-cortical grey matter structures, and also replace their estimates with those from FIRST')
app.parse()

app.checkOutputPath(path.fromUser(app.args.output, False))
image.check3DNonunity(path.fromUser(app.args.t1, False))

if app.isWindows():
  app.error('Script cannot run on Windows due to FSL dependency')

fsl_path = os.environ.get('FSLDIR', '')
if not fsl_path:
  app.error('Environment variable FSLDIR is not set; please run appropriate FSL configuration script')

first_cmd = fsl.exeName('run_first_all')

first_atlas_path = os.path.join(fsl_path, 'data', 'first', 'models_336_bin')
if not os.path.isdir(first_atlas_path):
  app.error('Atlases required for FSL\'s FIRST program not installed;\nPlease install fsl-first-data using your relevant package manager')

# Want a mapping between FreeSurfer node names and FIRST structure names
# Just deal with the 5 that are used in ACT; FreeSurfer's hippocampus / amygdala segmentations look good enough.
structure_map = { 'L_Accu':'Left-Accumbens-area',  'R_Accu':'Right-Accumbens-area',
                  'L_Caud':'Left-Caudate',         'R_Caud':'Right-Caudate',
                  'L_Pall':'Left-Pallidum',        'R_Pall':'Right-Pallidum',
                  'L_Puta':'Left-Putamen',         'R_Puta':'Right-Putamen',
                  'L_Thal':'Left-Thalamus-Proper', 'R_Thal':'Right-Thalamus-Proper' }
if app.args.sgm_amyg_hipp:
  structure_map.update({ 'L_Amyg':'Left-Amygdala',    'R_Amyg':'Right-Amygdala',
                         'L_Hipp':'Left-Hippocampus', 'R_Hipp':'Right-Hippocampus' })

app.makeTempDir()

# Get the parcellation and T1 images into the temporary directory, with conversion of the T1 into the correct format for FSL
run.command('mrconvert ' + path.fromUser(app.args.parc, True) + ' ' + path.toTemp('parc.mif', True))
run.command('mrconvert ' + path.fromUser(app.args.t1, True)   + ' ' + path.toTemp('T1.nii', True) + ' -stride -1,+2,+3')

app.gotoTempDir()

# Run FIRST
first_input_is_brain_extracted = ''
if app.args.premasked:
  first_input_is_brain_extracted = ' -b'
run.command(first_cmd + ' -m none -s ' + ','.join(structure_map.keys()) + ' -i T1.nii' + first_input_is_brain_extracted + ' -o first')

# Check output of FIRST, just as is done in 5ttgen fsl
combined_image_path = 'first_all_none_firstseg' + fsl_suffix
if not os.path.isfile(combined_image_path):
  if 'SGE_ROOT' in os.environ:
    app.console('FSL FIRST job has been submitted to SGE; awaiting completion')
    app.console('(note however that FIRST may fail silently, and hence this script may hang indefinitely)')
    file.waitFor(combined_image_path)
  else:
    app.error('FSL FIRST has failed; not all structures were segmented successfully (check ' + path.toTemp('first.logs', False) + ')')

# Generate an empty image that will be used to construct the new SGM nodes
run.command('mrcalc parc.mif 0 -min sgm.mif')

# Read the local connectome LUT file
# This will map a structure name to an index
sgm_lut = {}
sgm_lut_file_name = 'FreeSurferSGM.txt'
sgm_lut_file_path = os.path.join(path.sharedDataPath(), path.scriptSubDirName(), sgm_lut_file_name)
with open(sgm_lut_file_path) as f:
  for line in f:
    line = line.rstrip()
    if line and line[0]!='#':
      line = line.split()
      sgm_lut[line[1]] = line[0] # This can remain as a string

# Convert FIRST meshes to node masks
# In this use case, don't want the PVE images; want to threshold at 0.5
mask_list = [ ]
for key, value in structure_map.items():
  image_path = key + '_mask.mif'
  mask_list.append(image_path)
  vtk_in_path = 'first-' + key + '_first.vtk'
<<<<<<< HEAD
=======
  if not os.path.exists(vtk_in_path):
    app.error('Missing .vtk file for structure ' + key + '; run_first_all must have failed')
>>>>>>> f056e8bd
  run.command('meshconvert ' + vtk_in_path + ' first-' + key + '_transformed.vtk -transform first2real T1.nii')
  run.command('mesh2pve first-' + key + '_transformed.vtk parc.mif - | mrthreshold - ' + image_path + ' -abs 0.5')
  # Add to the SGM image; don't worry about overlap for now
  node_index = sgm_lut[value]
  run.command('mrcalc ' + image_path + ' ' + node_index + ' sgm.mif -if sgm_new.mif')
  if not app.continueOption:
    run.function(os.remove, 'sgm.mif')
    run.function(os.rename, 'sgm_new.mif', 'sgm.mif')

# Detect any overlapping voxels between the SGM masks, and set to zero
run.command('mrmath ' + ' '.join(mask_list) + ' sum - | mrcalc - 1 -gt sgm_overlap_mask.mif')
run.command('mrcalc sgm_overlap_mask.mif 0 sgm.mif -if sgm_masked.mif')

# Convert the SGM label image to the indices that are required based on the user-provided LUT file
run.command('labelconvert sgm_masked.mif ' + sgm_lut_file_path + ' ' + path.fromUser(app.args.lut, True) + ' sgm_new_labels.mif')

# For each SGM structure:
# * Figure out what index the structure has been mapped to; this can only be done using mrstats
# * Strip that index from the parcellation image
# * Insert the new delineation of that structure
for struct in structure_map:
  image_path = struct + '_mask.mif'
  index = image.statistic('sgm_new_labels.mif', 'median', '-mask ' + image_path)
  run.command('mrcalc parc.mif ' + index + ' -eq 0 parc.mif -if parc_removed.mif')
  run.function(os.remove, 'parc.mif')
  run.function(os.rename, 'parc_removed.mif', 'parc.mif')

# Insert the new delineations of all SGM structures in a single call
# Enforce unsigned integer datatype of output image
run.command('mrcalc sgm_new_labels.mif 0.5 -gt sgm_new_labels.mif parc.mif -if result.mif -datatype uint32')
run.command('mrconvert result.mif ' + path.fromUser(app.args.output, True) + (' -force' if app.forceOverwrite else ''))
app.complete()<|MERGE_RESOLUTION|>--- conflicted
+++ resolved
@@ -17,7 +17,7 @@
 sys.path.insert(0, lib_folder)
 
 
-from mrtrix3 import app, fsl, image, path, run
+from mrtrix3 import app, file, fsl, image, path, run #pylint: disable=redefined-builtin
 
 
 app.init('Robert E. Smith (robert.smith@florey.edu.au)',
@@ -76,7 +76,7 @@
 run.command(first_cmd + ' -m none -s ' + ','.join(structure_map.keys()) + ' -i T1.nii' + first_input_is_brain_extracted + ' -o first')
 
 # Check output of FIRST, just as is done in 5ttgen fsl
-combined_image_path = 'first_all_none_firstseg' + fsl_suffix
+combined_image_path = 'first_all_none_firstseg' + fsl.suffix()
 if not os.path.isfile(combined_image_path):
   if 'SGE_ROOT' in os.environ:
     app.console('FSL FIRST job has been submitted to SGE; awaiting completion')
@@ -107,11 +107,6 @@
   image_path = key + '_mask.mif'
   mask_list.append(image_path)
   vtk_in_path = 'first-' + key + '_first.vtk'
-<<<<<<< HEAD
-=======
-  if not os.path.exists(vtk_in_path):
-    app.error('Missing .vtk file for structure ' + key + '; run_first_all must have failed')
->>>>>>> f056e8bd
   run.command('meshconvert ' + vtk_in_path + ' first-' + key + '_transformed.vtk -transform first2real T1.nii')
   run.command('mesh2pve first-' + key + '_transformed.vtk parc.mif - | mrthreshold - ' + image_path + ' -abs 0.5')
   # Add to the SGM image; don't worry about overlap for now
