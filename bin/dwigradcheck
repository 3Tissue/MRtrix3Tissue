#!/usr/bin/env python

def usage(cmdline): #pylint: disable=unused-variable
<<<<<<< HEAD
  cmdline.set_author('Robert E. Smith (robert.smith@florey.edu.au)')
  cmdline.set_synopsis('Check the orientation of the diffusion gradient table')
  cmdline.add_citation('','Jeurissen, B.; Leemans, A.; Sijbers, J. Automated correction of improperly rotated diffusion gradient orientations in diffusion weighted MRI. Medical Image Analysis, 2014, 18(7), 953-962', False)
  cmdline.add_argument('input', help='The input DWI series to be checked')
  cmdline.add_argument('-mask', metavar='image', help='Provide a brain mask image')
  cmdline.add_argument('-number', type=int, default=10000, help='Set the number of tracks to generate for each test')

  grad_export = cmdline.add_argument_group('Options for exporting the estimated best gradient table')
  grad_export.add_argument('-export_grad_mrtrix', metavar='grad', help='Export the final gradient table in MRtrix format')
  grad_export.add_argument('-export_grad_fsl', nargs=2, metavar=('bvecs', 'bvals'), help='Export the final gradient table in FSL bvecs/bvals format')
  cmdline.flag_mutually_exclusive_options( ['export_grad_mrtrix', 'export_grad_fsl' ])

  grad_import = cmdline.add_argument_group('Options for importing the gradient table')
  grad_import.add_argument('-grad', help='Provide a gradient table in MRtrix format')
  grad_import.add_argument('-fslgrad', nargs=2, metavar=('bvecs', 'bvals'), help='Provide a gradient table in FSL bvecs/bvals format')
  cmdline.flag_mutually_exclusive_options( ['grad', 'fslgrad' ])







def execute(): #pylint: disable=unused-variable
  import copy, numbers, shutil
  from mrtrix3 import image, MRtrixError, path, run

  image_dimensions = image.Header(path.from_user(app.ARGS.input, False)).size()
  if len(image_dimensions) != 4:
    raise MRtrixError('Input image must be a 4D image')
  if min(image_dimensions) == 1:
    raise MRtrixError('Cannot perform tractography on an image with a unity dimension')
  num_volumes = image_dimensions[3]

  app.make_scratch_dir()
=======
  from mrtrix3 import app #pylint: disable=no-name-in-module
  cmdline.set_author('Robert E. Smith (robert.smith@florey.edu.au)')
  cmdline.set_synopsis('Check the orientation of the diffusion gradient table')
  cmdline.add_citation('Jeurissen, B.; Leemans, A.; Sijbers, J. Automated correction of improperly rotated diffusion gradient orientations in diffusion weighted MRI. Medical Image Analysis, 2014, 18(7), 953-962')
  cmdline.add_argument('input', help='The input DWI series to be checked')
  cmdline.add_argument('-mask', metavar='image', help='Provide a brain mask image')
  cmdline.add_argument('-number', type=int, default=10000, help='Set the number of tracks to generate for each test')

  app.add_dwgrad_export_options()
  app.add_dwgrad_import_options()




>>>>>>> c5c7f9c8

  # Make sure the image data can be memory-mapped
  run.command('mrconvert ' + path.from_user(app.ARGS.input) + ' ' + path.to_scratch('data.mif') + ' -strides 0,0,0,1 -datatype float32')

  if app.ARGS.grad:
    shutil.copy(path.from_user(app.ARGS.grad, False), path.to_scratch('grad.b', False))
  elif app.ARGS.fslgrad:
    shutil.copy(path.from_user(app.ARGS.fslgrad[0], False), path.to_scratch('bvecs', False))
    shutil.copy(path.from_user(app.ARGS.fslgrad[1], False), path.to_scratch('bvals', False))
  if app.ARGS.mask:
    run.command('mrconvert ' + path.from_user(app.ARGS.mask) + ' ' + path.to_scratch('mask.mif') + ' -datatype bit')

<<<<<<< HEAD
  app.goto_scratch_dir()

  # Make sure we have gradient table stored externally to header in both MRtrix and FSL formats
  if not os.path.isfile('grad.b'):
    if os.path.isfile('bvecs'):
      run.command('mrinfo data.mif -fslgrad bvecs bvals -export_grad_mrtrix grad.b')
    else:
      run.command('mrinfo data.mif -export_grad_mrtrix grad.b')

  if not os.path.isfile('bvecs'):
    if os.path.isfile('grad.b'):
      run.command('mrinfo data.mif -grad grad.b -export_grad_fsl bvecs bvals')
    else:
      run.command('mrinfo data.mif -export_grad_fsl bvecs bvals')

  # Import both of these into local memory
  with open('grad.b', 'r') as grad_file:
    grad_mrtrix = grad_file.read().split('\n')
  with open('bvecs', 'r') as bvecs_file:
    grad_fsl = bvecs_file.read().split('\n')
  # Erase the empty last line if necessary
  if len(grad_mrtrix[-1]) <= 1:
    grad_mrtrix.pop()
  if len(grad_fsl[-1]) <= 1:
    grad_fsl.pop()
  # Turn into float matrices
  grad_mrtrix = [ [ float(f) for f in line.split(' ') ] for line in grad_mrtrix ]
  grad_fsl = [ [ float(f) for f in line.split() ] for line in grad_fsl ]
  # Is our gradient table of the correct length?
  if not len(grad_mrtrix) == num_volumes:
    raise MRtrixError('Number of entries in gradient table does not match number of DWI volumes')
  if not len(grad_fsl) == 3 or not len(grad_fsl[0]) == num_volumes:
    raise MRtrixError('Internal error (inconsistent gradient table storage)')


  # Generate a brain mask if we weren't provided with one
  # Note that gradient table must be explicitly loaded, since there may not
  #   be one in the image header (user may be relying on -grad or -fslgrad input options)
  if not os.path.exists('mask.mif'):
    run.command('dwi2mask data.mif mask.mif -grad grad.b')

  # How many tracks are we going to generate?
  number_option = ' -select ' + str(app.ARGS.number)


  #  What variations of gradient errors can we conceive?

  # Done:
  # * Has an axis been flipped? (none, 0, 1, 2)
  # * Have axes been swapped? (012 021 102 120 201 210)
  # * For both flips & swaps, it could occur in either scanner or image space...

  # To do:
  # * Have the gradients been defined with respect to image space rather than scanner space?
  # * After conversion to gradients in image space, are they _then_ defined with respect to scanner space?
  #   (should the above two be tested independently from the axis flips / permutations?)

=======
def execute(): #pylint: disable=unused-variable
  import copy, numbers, os, shutil, sys
  from mrtrix3 import app, image, MRtrixError, path, run #pylint: disable=no-name-in-module

  image_dimensions = image.Header(path.from_user(app.ARGS.input, False)).size()
  if len(image_dimensions) != 4:
    raise MRtrixError('Input image must be a 4D image')
  if min(image_dimensions) == 1:
    raise MRtrixError('Cannot perform tractography on an image with a unity dimension')
  num_volumes = image_dimensions[3]

  app.make_scratch_dir()

  # Make sure the image data can be memory-mapped
  run.command('mrconvert ' + path.from_user(app.ARGS.input) + ' ' + path.to_scratch('data.mif') + ' -strides 0,0,0,1 -datatype float32')

  if app.ARGS.grad:
    shutil.copy(path.from_user(app.ARGS.grad, False), path.to_scratch('grad.b', False))
  elif app.ARGS.fslgrad:
    shutil.copy(path.from_user(app.ARGS.fslgrad[0], False), path.to_scratch('bvecs', False))
    shutil.copy(path.from_user(app.ARGS.fslgrad[1], False), path.to_scratch('bvals', False))
  if app.ARGS.mask:
    run.command('mrconvert ' + path.from_user(app.ARGS.mask) + ' ' + path.to_scratch('mask.mif') + ' -datatype bit')

  app.goto_scratch_dir()

  # Make sure we have gradient table stored externally to header in both MRtrix and FSL formats
  if not os.path.isfile('grad.b'):
    if os.path.isfile('bvecs'):
      run.command('mrinfo data.mif -fslgrad bvecs bvals -export_grad_mrtrix grad.b')
    else:
      run.command('mrinfo data.mif -export_grad_mrtrix grad.b')

  if not os.path.isfile('bvecs'):
    if os.path.isfile('grad.b'):
      run.command('mrinfo data.mif -grad grad.b -export_grad_fsl bvecs bvals')
    else:
      run.command('mrinfo data.mif -export_grad_fsl bvecs bvals')

  # Import both of these into local memory
  with open('grad.b', 'r') as grad_file:
    grad_mrtrix = grad_file.read().split('\n')
  with open('bvecs', 'r') as bvecs_file:
    grad_fsl = bvecs_file.read().split('\n')
  # Erase the empty last line if necessary
  if len(grad_mrtrix[-1]) <= 1:
    grad_mrtrix.pop()
  if len(grad_fsl[-1]) <= 1:
    grad_fsl.pop()
  # Turn into float matrices
  grad_mrtrix = [ [ float(f) for f in line.split(' ') ] for line in grad_mrtrix ]
  grad_fsl = [ [ float(f) for f in line.split() ] for line in grad_fsl ]
  # Is our gradient table of the correct length?
  if not len(grad_mrtrix) == num_volumes:
    raise MRtrixError('Number of entries in gradient table does not match number of DWI volumes')
  if not len(grad_fsl) == 3 or not len(grad_fsl[0]) == num_volumes:
    raise MRtrixError('Internal error (inconsistent gradient table storage)')


  # Generate a brain mask if we weren't provided with one
  # Note that gradient table must be explicitly loaded, since there may not
  #   be one in the image header (user may be relying on -grad or -fslgrad input options)
  if not os.path.exists('mask.mif'):
    run.command('dwi2mask data.mif mask.mif -grad grad.b')

  # How many tracks are we going to generate?
  number_option = ' -select ' + str(app.ARGS.number)
>>>>>>> c5c7f9c8

  axis_flips = [ 'none', 0, 1, 2 ]
  axis_permutations = [ ( 0, 1, 2 ), (0, 2, 1), (1, 0, 2), (1, 2, 0), (2, 0, 1), (2, 1, 0) ]
  grad_basis = [ 'scanner', 'image' ]
  total_tests = len(axis_flips) * len(axis_permutations) * len(grad_basis)

<<<<<<< HEAD

  # List where the first element is the mean length
  lengths = [ ]

  progress = app.ProgressBar('Testing gradient table alterations (0 of ' + str(total_tests) + ')', total_tests)

  for flip in axis_flips:
    for permutation in axis_permutations:
      for basis in grad_basis:

        suffix = '_flip' + str(flip) + '_perm' + ''.join(str(item) for item in permutation) + '_' + basis

        if basis == 'scanner':

          grad = copy.copy(grad_mrtrix)

          # Don't do anything if there aren't any axis flips occurring (flip == 'none')
          if isinstance(flip, numbers.Number):
            multiplier = [ 1.0, 1.0, 1.0, 1.0 ]
            multiplier[flip] = -1.0
            grad = [ [ r*m for r,m in zip(row, multiplier) ] for row in grad ]

          grad = [ [ row[permutation[0]], row[permutation[1]], row[permutation[2]], row[3] ] for row in grad ]

          # Create the gradient table file
          grad_path = 'grad' + suffix + '.b'
          with open(grad_path, 'w') as grad_file:
            for line in grad:
              grad_file.write (','.join([str(v) for v in line]) + '\n')

          grad_option = ' -grad ' + grad_path

        elif basis == 'image':

          grad = copy.copy(grad_fsl)

          if isinstance(flip, numbers.Number):
            grad[flip] = [ -v for v in grad[flip] ]

          grad = [ grad[permutation[0]], grad[permutation[1]], grad[permutation[2]] ]

          grad_path = 'bvecs' + suffix
          with open(grad_path, 'w') as bvecs_file:
            for line in grad:
              bvecs_file.write (' '.join([str(v) for v in line]) + '\n')

          grad_option = ' -fslgrad ' + grad_path + ' bvals'

        # Run the tracking experiment
        run.command('tckgen -algorithm tensor_det data.mif' + grad_option + ' -seed_image mask.mif -mask mask.mif' + number_option + ' -minlength 0 -downsample 5 tracks' + suffix + '.tck')

        # Get the mean track length
        meanlength=float(run.command('tckstats tracks' + suffix + '.tck -output mean -ignorezero').stdout)

        # Add to the database
        lengths.append([meanlength,flip,permutation,basis])

        # Increament the progress bar
        progress.increment('Testing gradient table alterations (' + str(len(lengths)) + ' of ' + str(total_tests) + ')')

  progress.done()

  # Sort the list to find the best gradient configuration(s)
  lengths.sort()
  lengths.reverse()


  # Provide a printout of the mean streamline length of each gradient table manipulation
  sys.stderr.write('Mean length     Axis flipped    Axis permutations    Axis basis\n')
  for line in lengths:
    if isinstance(line[1], numbers.Number):
      flip_str = "{:4d}".format(line[1])
    else:
      flip_str = line[1]
    sys.stderr.write("{:5.2f}".format(line[0]) + '         ' + flip_str + '                ' + str(line[2]) + '           ' + line[3] + '\n')


  # If requested, extract what has been detected as the best gradient table, and
  #   export it in the format requested by the user
  grad_export_option = ''
  if app.ARGS.export_grad_mrtrix:
    grad_export_option = ' -export_grad_mrtrix ' + path.from_user(app.ARGS.export_grad_mrtrix)
  elif app.ARGS.export_grad_fsl:
    grad_export_option = ' -export_grad_fsl ' + path.from_user(app.ARGS.export_grad_fsl[0]) + ' ' + path.from_user(app.ARGS.export_grad_fsl[1])
  if grad_export_option:
    best = lengths[0]
    suffix = '_flip' + str(best[1]) + '_perm' + ''.join(str(item) for item in best[2]) + '_' + best[3]
    if best[3] == 'scanner':
      grad_import_option = ' -grad grad' + suffix + '.b'
    elif best[3] == 'image':
      grad_import_option = ' -fslgrad bvecs' + suffix + ' bvals'
    run.command('mrinfo data.mif' + grad_import_option + grad_export_option)


# Make the corresponding MRtrix3 Python libraries available
import inspect, os, sys
LIB_FOLDER = os.path.realpath(os.path.join(os.path.dirname(os.path.realpath(inspect.getfile(inspect.currentframe()))), os.pardir, 'lib'))
if not os.path.isdir(LIB_FOLDER):
  sys.stderr.write('Unable to locate MRtrix3 Python libraries')
  sys.exit(1)
sys.path.insert(0, LIB_FOLDER)
# Execute the script
from mrtrix3 import app
app.execute()
=======
  #  What variations of gradient errors can we conceive?

  # Done:
  # * Has an axis been flipped? (none, 0, 1, 2)
  # * Have axes been swapped? (012 021 102 120 201 210)
  # * For both flips & swaps, it could occur in either scanner or image space...

  # To do:
  # * Have the gradients been defined with respect to image space rather than scanner space?
  # * After conversion to gradients in image space, are they _then_ defined with respect to scanner space?
  #   (should the above two be tested independently from the axis flips / permutations?)


  axis_flips = [ 'none', 0, 1, 2 ]
  axis_permutations = [ ( 0, 1, 2 ), (0, 2, 1), (1, 0, 2), (1, 2, 0), (2, 0, 1), (2, 1, 0) ]
  grad_basis = [ 'scanner', 'image' ]
  total_tests = len(axis_flips) * len(axis_permutations) * len(grad_basis)


  # List where the first element is the mean length
  lengths = [ ]

  progress = app.ProgressBar('Testing gradient table alterations (0 of ' + str(total_tests) + ')', total_tests)

  for flip in axis_flips:
    for permutation in axis_permutations:
      for basis in grad_basis:

        suffix = '_flip' + str(flip) + '_perm' + ''.join(str(item) for item in permutation) + '_' + basis

        if basis == 'scanner':

          grad = copy.copy(grad_mrtrix)

          # Don't do anything if there aren't any axis flips occurring (flip == 'none')
          if isinstance(flip, numbers.Number):
            multiplier = [ 1.0, 1.0, 1.0, 1.0 ]
            multiplier[flip] = -1.0
            grad = [ [ r*m for r,m in zip(row, multiplier) ] for row in grad ]

          grad = [ [ row[permutation[0]], row[permutation[1]], row[permutation[2]], row[3] ] for row in grad ]

          # Create the gradient table file
          grad_path = 'grad' + suffix + '.b'
          with open(grad_path, 'w') as grad_file:
            for line in grad:
              grad_file.write (','.join([str(v) for v in line]) + '\n')

          grad_option = ' -grad ' + grad_path

        elif basis == 'image':

          grad = copy.copy(grad_fsl)

          if isinstance(flip, numbers.Number):
            grad[flip] = [ -v for v in grad[flip] ]

          grad = [ grad[permutation[0]], grad[permutation[1]], grad[permutation[2]] ]

          grad_path = 'bvecs' + suffix
          with open(grad_path, 'w') as bvecs_file:
            for line in grad:
              bvecs_file.write (' '.join([str(v) for v in line]) + '\n')

          grad_option = ' -fslgrad ' + grad_path + ' bvals'

        # Run the tracking experiment
        run.command('tckgen -algorithm tensor_det data.mif' + grad_option + ' -seed_image mask.mif -mask mask.mif' + number_option + ' -minlength 0 -downsample 5 tracks' + suffix + '.tck')

        # Get the mean track length
        meanlength=float(run.command('tckstats tracks' + suffix + '.tck -output mean -ignorezero').stdout)

        # Add to the database
        lengths.append([meanlength,flip,permutation,basis])

        # Increament the progress bar
        progress.increment('Testing gradient table alterations (' + str(len(lengths)) + ' of ' + str(total_tests) + ')')

  progress.done()

  # Sort the list to find the best gradient configuration(s)
  lengths.sort()
  lengths.reverse()


  # Provide a printout of the mean streamline length of each gradient table manipulation
  sys.stderr.write('Mean length     Axis flipped    Axis permutations    Axis basis\n')
  for line in lengths:
    if isinstance(line[1], numbers.Number):
      flip_str = "{:4d}".format(line[1])
    else:
      flip_str = line[1]
    sys.stderr.write("{:5.2f}".format(line[0]) + '         ' + flip_str + '                ' + str(line[2]) + '           ' + line[3] + '\n')


  # If requested, extract what has been detected as the best gradient table, and
  #   export it in the format requested by the user
  grad_export_option = app.read_dwgrad_export_options()
  if grad_export_option:
    best = lengths[0]
    suffix = '_flip' + str(best[1]) + '_perm' + ''.join(str(item) for item in best[2]) + '_' + best[3]
    if best[3] == 'scanner':
      grad_import_option = ' -grad grad' + suffix + '.b'
    elif best[3] == 'image':
      grad_import_option = ' -fslgrad bvecs' + suffix + ' bvals'
    run.command('mrinfo data.mif' + grad_import_option + grad_export_option)


# Execute the script
import mrtrix3
mrtrix3.execute() #pylint: disable=no-member
>>>>>>> c5c7f9c8
<|MERGE_RESOLUTION|>--- conflicted
+++ resolved
@@ -1,43 +1,6 @@
 #!/usr/bin/env python
 
 def usage(cmdline): #pylint: disable=unused-variable
-<<<<<<< HEAD
-  cmdline.set_author('Robert E. Smith (robert.smith@florey.edu.au)')
-  cmdline.set_synopsis('Check the orientation of the diffusion gradient table')
-  cmdline.add_citation('','Jeurissen, B.; Leemans, A.; Sijbers, J. Automated correction of improperly rotated diffusion gradient orientations in diffusion weighted MRI. Medical Image Analysis, 2014, 18(7), 953-962', False)
-  cmdline.add_argument('input', help='The input DWI series to be checked')
-  cmdline.add_argument('-mask', metavar='image', help='Provide a brain mask image')
-  cmdline.add_argument('-number', type=int, default=10000, help='Set the number of tracks to generate for each test')
-
-  grad_export = cmdline.add_argument_group('Options for exporting the estimated best gradient table')
-  grad_export.add_argument('-export_grad_mrtrix', metavar='grad', help='Export the final gradient table in MRtrix format')
-  grad_export.add_argument('-export_grad_fsl', nargs=2, metavar=('bvecs', 'bvals'), help='Export the final gradient table in FSL bvecs/bvals format')
-  cmdline.flag_mutually_exclusive_options( ['export_grad_mrtrix', 'export_grad_fsl' ])
-
-  grad_import = cmdline.add_argument_group('Options for importing the gradient table')
-  grad_import.add_argument('-grad', help='Provide a gradient table in MRtrix format')
-  grad_import.add_argument('-fslgrad', nargs=2, metavar=('bvecs', 'bvals'), help='Provide a gradient table in FSL bvecs/bvals format')
-  cmdline.flag_mutually_exclusive_options( ['grad', 'fslgrad' ])
-
-
-
-
-
-
-
-def execute(): #pylint: disable=unused-variable
-  import copy, numbers, shutil
-  from mrtrix3 import image, MRtrixError, path, run
-
-  image_dimensions = image.Header(path.from_user(app.ARGS.input, False)).size()
-  if len(image_dimensions) != 4:
-    raise MRtrixError('Input image must be a 4D image')
-  if min(image_dimensions) == 1:
-    raise MRtrixError('Cannot perform tractography on an image with a unity dimension')
-  num_volumes = image_dimensions[3]
-
-  app.make_scratch_dir()
-=======
   from mrtrix3 import app #pylint: disable=no-name-in-module
   cmdline.set_author('Robert E. Smith (robert.smith@florey.edu.au)')
   cmdline.set_synopsis('Check the orientation of the diffusion gradient table')
@@ -52,7 +15,21 @@
 
 
 
->>>>>>> c5c7f9c8
+
+
+
+def execute(): #pylint: disable=unused-variable
+  import copy, numbers, os, shutil, sys
+  from mrtrix3 import app, image, MRtrixError, path, run #pylint: disable=no-name-in-module
+
+  image_dimensions = image.Header(path.from_user(app.ARGS.input, False)).size()
+  if len(image_dimensions) != 4:
+    raise MRtrixError('Input image must be a 4D image')
+  if min(image_dimensions) == 1:
+    raise MRtrixError('Cannot perform tractography on an image with a unity dimension')
+  num_volumes = image_dimensions[3]
+
+  app.make_scratch_dir()
 
   # Make sure the image data can be memory-mapped
   run.command('mrconvert ' + path.from_user(app.ARGS.input) + ' ' + path.to_scratch('data.mif') + ' -strides 0,0,0,1 -datatype float32')
@@ -65,7 +42,6 @@
   if app.ARGS.mask:
     run.command('mrconvert ' + path.from_user(app.ARGS.mask) + ' ' + path.to_scratch('mask.mif') + ' -datatype bit')
 
-<<<<<<< HEAD
   app.goto_scratch_dir()
 
   # Make sure we have gradient table stored externally to header in both MRtrix and FSL formats
@@ -123,199 +99,6 @@
   # * After conversion to gradients in image space, are they _then_ defined with respect to scanner space?
   #   (should the above two be tested independently from the axis flips / permutations?)
 
-=======
-def execute(): #pylint: disable=unused-variable
-  import copy, numbers, os, shutil, sys
-  from mrtrix3 import app, image, MRtrixError, path, run #pylint: disable=no-name-in-module
-
-  image_dimensions = image.Header(path.from_user(app.ARGS.input, False)).size()
-  if len(image_dimensions) != 4:
-    raise MRtrixError('Input image must be a 4D image')
-  if min(image_dimensions) == 1:
-    raise MRtrixError('Cannot perform tractography on an image with a unity dimension')
-  num_volumes = image_dimensions[3]
-
-  app.make_scratch_dir()
-
-  # Make sure the image data can be memory-mapped
-  run.command('mrconvert ' + path.from_user(app.ARGS.input) + ' ' + path.to_scratch('data.mif') + ' -strides 0,0,0,1 -datatype float32')
-
-  if app.ARGS.grad:
-    shutil.copy(path.from_user(app.ARGS.grad, False), path.to_scratch('grad.b', False))
-  elif app.ARGS.fslgrad:
-    shutil.copy(path.from_user(app.ARGS.fslgrad[0], False), path.to_scratch('bvecs', False))
-    shutil.copy(path.from_user(app.ARGS.fslgrad[1], False), path.to_scratch('bvals', False))
-  if app.ARGS.mask:
-    run.command('mrconvert ' + path.from_user(app.ARGS.mask) + ' ' + path.to_scratch('mask.mif') + ' -datatype bit')
-
-  app.goto_scratch_dir()
-
-  # Make sure we have gradient table stored externally to header in both MRtrix and FSL formats
-  if not os.path.isfile('grad.b'):
-    if os.path.isfile('bvecs'):
-      run.command('mrinfo data.mif -fslgrad bvecs bvals -export_grad_mrtrix grad.b')
-    else:
-      run.command('mrinfo data.mif -export_grad_mrtrix grad.b')
-
-  if not os.path.isfile('bvecs'):
-    if os.path.isfile('grad.b'):
-      run.command('mrinfo data.mif -grad grad.b -export_grad_fsl bvecs bvals')
-    else:
-      run.command('mrinfo data.mif -export_grad_fsl bvecs bvals')
-
-  # Import both of these into local memory
-  with open('grad.b', 'r') as grad_file:
-    grad_mrtrix = grad_file.read().split('\n')
-  with open('bvecs', 'r') as bvecs_file:
-    grad_fsl = bvecs_file.read().split('\n')
-  # Erase the empty last line if necessary
-  if len(grad_mrtrix[-1]) <= 1:
-    grad_mrtrix.pop()
-  if len(grad_fsl[-1]) <= 1:
-    grad_fsl.pop()
-  # Turn into float matrices
-  grad_mrtrix = [ [ float(f) for f in line.split(' ') ] for line in grad_mrtrix ]
-  grad_fsl = [ [ float(f) for f in line.split() ] for line in grad_fsl ]
-  # Is our gradient table of the correct length?
-  if not len(grad_mrtrix) == num_volumes:
-    raise MRtrixError('Number of entries in gradient table does not match number of DWI volumes')
-  if not len(grad_fsl) == 3 or not len(grad_fsl[0]) == num_volumes:
-    raise MRtrixError('Internal error (inconsistent gradient table storage)')
-
-
-  # Generate a brain mask if we weren't provided with one
-  # Note that gradient table must be explicitly loaded, since there may not
-  #   be one in the image header (user may be relying on -grad or -fslgrad input options)
-  if not os.path.exists('mask.mif'):
-    run.command('dwi2mask data.mif mask.mif -grad grad.b')
-
-  # How many tracks are we going to generate?
-  number_option = ' -select ' + str(app.ARGS.number)
->>>>>>> c5c7f9c8
-
-  axis_flips = [ 'none', 0, 1, 2 ]
-  axis_permutations = [ ( 0, 1, 2 ), (0, 2, 1), (1, 0, 2), (1, 2, 0), (2, 0, 1), (2, 1, 0) ]
-  grad_basis = [ 'scanner', 'image' ]
-  total_tests = len(axis_flips) * len(axis_permutations) * len(grad_basis)
-
-<<<<<<< HEAD
-
-  # List where the first element is the mean length
-  lengths = [ ]
-
-  progress = app.ProgressBar('Testing gradient table alterations (0 of ' + str(total_tests) + ')', total_tests)
-
-  for flip in axis_flips:
-    for permutation in axis_permutations:
-      for basis in grad_basis:
-
-        suffix = '_flip' + str(flip) + '_perm' + ''.join(str(item) for item in permutation) + '_' + basis
-
-        if basis == 'scanner':
-
-          grad = copy.copy(grad_mrtrix)
-
-          # Don't do anything if there aren't any axis flips occurring (flip == 'none')
-          if isinstance(flip, numbers.Number):
-            multiplier = [ 1.0, 1.0, 1.0, 1.0 ]
-            multiplier[flip] = -1.0
-            grad = [ [ r*m for r,m in zip(row, multiplier) ] for row in grad ]
-
-          grad = [ [ row[permutation[0]], row[permutation[1]], row[permutation[2]], row[3] ] for row in grad ]
-
-          # Create the gradient table file
-          grad_path = 'grad' + suffix + '.b'
-          with open(grad_path, 'w') as grad_file:
-            for line in grad:
-              grad_file.write (','.join([str(v) for v in line]) + '\n')
-
-          grad_option = ' -grad ' + grad_path
-
-        elif basis == 'image':
-
-          grad = copy.copy(grad_fsl)
-
-          if isinstance(flip, numbers.Number):
-            grad[flip] = [ -v for v in grad[flip] ]
-
-          grad = [ grad[permutation[0]], grad[permutation[1]], grad[permutation[2]] ]
-
-          grad_path = 'bvecs' + suffix
-          with open(grad_path, 'w') as bvecs_file:
-            for line in grad:
-              bvecs_file.write (' '.join([str(v) for v in line]) + '\n')
-
-          grad_option = ' -fslgrad ' + grad_path + ' bvals'
-
-        # Run the tracking experiment
-        run.command('tckgen -algorithm tensor_det data.mif' + grad_option + ' -seed_image mask.mif -mask mask.mif' + number_option + ' -minlength 0 -downsample 5 tracks' + suffix + '.tck')
-
-        # Get the mean track length
-        meanlength=float(run.command('tckstats tracks' + suffix + '.tck -output mean -ignorezero').stdout)
-
-        # Add to the database
-        lengths.append([meanlength,flip,permutation,basis])
-
-        # Increament the progress bar
-        progress.increment('Testing gradient table alterations (' + str(len(lengths)) + ' of ' + str(total_tests) + ')')
-
-  progress.done()
-
-  # Sort the list to find the best gradient configuration(s)
-  lengths.sort()
-  lengths.reverse()
-
-
-  # Provide a printout of the mean streamline length of each gradient table manipulation
-  sys.stderr.write('Mean length     Axis flipped    Axis permutations    Axis basis\n')
-  for line in lengths:
-    if isinstance(line[1], numbers.Number):
-      flip_str = "{:4d}".format(line[1])
-    else:
-      flip_str = line[1]
-    sys.stderr.write("{:5.2f}".format(line[0]) + '         ' + flip_str + '                ' + str(line[2]) + '           ' + line[3] + '\n')
-
-
-  # If requested, extract what has been detected as the best gradient table, and
-  #   export it in the format requested by the user
-  grad_export_option = ''
-  if app.ARGS.export_grad_mrtrix:
-    grad_export_option = ' -export_grad_mrtrix ' + path.from_user(app.ARGS.export_grad_mrtrix)
-  elif app.ARGS.export_grad_fsl:
-    grad_export_option = ' -export_grad_fsl ' + path.from_user(app.ARGS.export_grad_fsl[0]) + ' ' + path.from_user(app.ARGS.export_grad_fsl[1])
-  if grad_export_option:
-    best = lengths[0]
-    suffix = '_flip' + str(best[1]) + '_perm' + ''.join(str(item) for item in best[2]) + '_' + best[3]
-    if best[3] == 'scanner':
-      grad_import_option = ' -grad grad' + suffix + '.b'
-    elif best[3] == 'image':
-      grad_import_option = ' -fslgrad bvecs' + suffix + ' bvals'
-    run.command('mrinfo data.mif' + grad_import_option + grad_export_option)
-
-
-# Make the corresponding MRtrix3 Python libraries available
-import inspect, os, sys
-LIB_FOLDER = os.path.realpath(os.path.join(os.path.dirname(os.path.realpath(inspect.getfile(inspect.currentframe()))), os.pardir, 'lib'))
-if not os.path.isdir(LIB_FOLDER):
-  sys.stderr.write('Unable to locate MRtrix3 Python libraries')
-  sys.exit(1)
-sys.path.insert(0, LIB_FOLDER)
-# Execute the script
-from mrtrix3 import app
-app.execute()
-=======
-  #  What variations of gradient errors can we conceive?
-
-  # Done:
-  # * Has an axis been flipped? (none, 0, 1, 2)
-  # * Have axes been swapped? (012 021 102 120 201 210)
-  # * For both flips & swaps, it could occur in either scanner or image space...
-
-  # To do:
-  # * Have the gradients been defined with respect to image space rather than scanner space?
-  # * After conversion to gradients in image space, are they _then_ defined with respect to scanner space?
-  #   (should the above two be tested independently from the axis flips / permutations?)
-
 
   axis_flips = [ 'none', 0, 1, 2 ]
   axis_permutations = [ ( 0, 1, 2 ), (0, 2, 1), (1, 0, 2), (1, 2, 0), (2, 0, 1), (2, 1, 0) ]
@@ -414,5 +197,4 @@
 
 # Execute the script
 import mrtrix3
-mrtrix3.execute() #pylint: disable=no-member
->>>>>>> c5c7f9c8
+mrtrix3.execute() #pylint: disable=no-member