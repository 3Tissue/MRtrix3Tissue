--- conflicted
+++ resolved
@@ -110,13 +110,8 @@
   run.command('mrconvert mean_bzero.mif mean_bzero.nii -stride +1,+2,+3')
   run.command('mrconvert mask.mif mask.nii -stride +1,+2,+3')
   bias_path = 'bias.nii'
-<<<<<<< HEAD
-  run.command('N4BiasFieldCorrection -d 3 -i mean_bzero.nii -w mask.nii -o [corrected.nii,' + bias_path + '] -s 2 -b [150] -c [200x200,0.0]')
+  run.command('N4BiasFieldCorrection -d 3 -i mean_bzero.nii -w mask.nii -o [corrected.nii,' + bias_path + '] -b [150,3] -c [1000x1000,0.0]')
 
-=======
-  run.command('N4BiasFieldCorrection -d 3 -i mean_bzero.nii -w mask.nii -o [corrected.nii,' + bias_path + '] -b [150,3] -c [1000x1000,0.0]')
-  
->>>>>>> 51864ed2
 run.command('mrcalc in.mif ' + bias_path + ' -div result.mif')
 run.command('mrconvert result.mif ' + path.fromUser(app.args.output, True) + (' -force' if app.force else ''))
 if app.args.bias:
