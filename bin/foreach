--- conflicted
+++ resolved
@@ -7,10 +7,7 @@
 CMDSPLIT = [ ]
 
 def usage(cmdline): #pylint: disable=unused-variable
-<<<<<<< HEAD
-=======
   import sys
->>>>>>> c5c7f9c8
   global CMDSPLIT
   cmdline.set_author('Robert E. Smith (robert.smith@florey.edu.au) and David Raffelt (david.raffelt@florey.edu.au)')
   cmdline.set_synopsis('Perform some arbitrary processing step for each of a set of inputs')
@@ -35,11 +32,7 @@
   cmdline.add_argument('inputs',   help='Each of the inputs for which processing should be run', nargs='+')
   cmdline.add_argument('colon',    help='Colon symbol (":") delimiting the foreach inputs & command-line options from the actual command to be executed', type=str, choices=[':'])
   cmdline.add_argument('command',  help='The command string to run for each input, containing any number of substitutions listed in the Description section', type=str)
-<<<<<<< HEAD
-  cmdline.add_argument('-exclude', help='Exclude one specific input string from being processed (see Example Usage)', action='append', nargs=1)
-=======
   cmdline.add_argument('-exclude', help='Exclude one specific input string / all strings matching a regular expression from being processed (see Example Usage)', action='append', metavar='"regex"', nargs=1)
->>>>>>> c5c7f9c8
   cmdline.add_argument('-test',    help='Test the operation of the foreach script, by printing the command strings following string substitution but not actually executing them', action='store_true', default=False)
 
   # Usage of foreach needs to be handled slightly differently here:
@@ -93,13 +86,8 @@
 
 
 def execute(): #pylint: disable=unused-variable
-<<<<<<< HEAD
-  import re, multiprocessing
-  from mrtrix3 import ANSI, MRtrixError, run
-=======
   import multiprocessing, os, re, sys
   from mrtrix3 import ANSI, app, MRtrixError, run #pylint: disable=no-name-in-module
->>>>>>> c5c7f9c8
   global CMDSPLIT
 
   inputs = app.ARGS.inputs
@@ -287,20 +275,6 @@
 
 
 
-<<<<<<< HEAD
-
-# Make the corresponding MRtrix3 Python libraries available
-import inspect, os, sys
-LIB_FOLDER = os.path.realpath(os.path.join(os.path.dirname(os.path.realpath(inspect.getfile(inspect.currentframe()))), os.pardir, 'lib'))
-if not os.path.isdir(LIB_FOLDER):
-  sys.stderr.write('Unable to locate MRtrix3 Python libraries')
-  sys.exit(1)
-sys.path.insert(0, LIB_FOLDER)
-# Execute the script
-from mrtrix3 import app
-app.execute()
-=======
 # Execute the script
 import mrtrix3
-mrtrix3.execute() #pylint: disable=no-member
->>>>>>> c5c7f9c8
+mrtrix3.execute() #pylint: disable=no-member