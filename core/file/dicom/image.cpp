/* Copyright (c) 2008-2017 the MRtrix3 contributors.
 *
 * This Source Code Form is subject to the terms of the Mozilla Public
 * License, v. 2.0. If a copy of the MPL was not distributed with this
 * file, you can obtain one at http://mozilla.org/MPL/2.0/.
 *
 * MRtrix is distributed in the hope that it will be useful,
 * but WITHOUT ANY WARRANTY; without even the implied warranty
 * of MERCHANTABILITY or FITNESS FOR A PARTICULAR PURPOSE.
 *
 * For more details, see http://www.mrtrix.org/.
 */


#include "file/path.h"
#include "file/dicom/image.h"
#include "file/dicom/series.h"
#include "file/dicom/study.h"
#include "file/dicom/patient.h"
#include "file/dicom/csa_entry.h"

namespace MR {
  namespace File {
    namespace Dicom {



      void Image::parse_item (Element& item, const std::string& dirname)
      {
        // is this tag top-level or per-frame:
        bool is_toplevel = (item.level() == 0);
        for (size_t n = 0; n < item.level(); ++n) {
          if (item.parents[n].group == 0x5200U && (
                item.parents[n].element == 0x9230U ||  // per-frame tag
                item.parents[n].element == 0x9229U)) { // shared across frames tag
            is_toplevel = true;
            break;
          }
        }



        // process image-specific or per-frame items here:
        if (is_toplevel) {
          switch (item.group) {
            case 0x0008U:
              switch (item.element) {
<<<<<<< HEAD
                case 0x0008U:
                  image_type = join (item.get_string(), " ");
                  return;
                case 0x0032U:
                  acquisition_time = item.get_time();
                  return;
                default:
                  return;
              }

            case 0x0018U:
              switch (item.element) {
                case 0x0024U:
                  sequence_name = item.get_string()[0];
=======
                case 0x0050U: 
                  slice_thickness = item.get_float (0, slice_thickness); 
                  return;
                case 0x0088U:
                  slice_spacing = item.get_float (0, slice_spacing);
                  return;
                case 0x1310U: 
                  {
                    auto d = item.get_uint();
                    item.check_size (d, 4);
                    acq_dim[0] = std::max (d[0], d[1]);
                    acq_dim[1] = std::max (d[2], d[3]);
                    if (d[0] == 0 && d[3] == 0)
                      std::swap (acq_dim[0], acq_dim[1]);
                  }
                  return;
                case 0x0024U: 
                  sequence_name = item.get_string (0);
>>>>>>> d8b9e5e6
                  if (!sequence_name.size())
                    return;
                  {
                    int c = sequence_name.size()-1;
                    if (!isdigit (sequence_name[c]))
                      return;
                    while (c >= 0 && isdigit (sequence_name[c]))
                      --c;
                    ++c;
                    sequence = to<size_t> (sequence_name.substr (c));
                  }
                  return;
<<<<<<< HEAD
                case 0x0050U:
                  slice_thickness = item.get_float()[0];
                  return;
                case 0x0080U:
                  repetition_time = item.get_float()[0];
                  return;
                case 0x0081U:
                  echo_time = item.get_float()[0];
                  return;
                case 0x0088U:
                  slice_spacing = item.get_float()[0];
                  return;
                case 0x0091U:
                  echo_train_length = item.get_int()[0];
                  return;
                case 0x0095U:
                  pixel_bandwidth = item.get_float()[0];
                  return;
                case 0x1310U:
                  acq_dim[0] = std::max (item.get_uint()[0], item.get_uint()[1]);
                  acq_dim[1] = std::max (item.get_uint()[2], item.get_uint()[3]);
                  if (item.get_uint()[0] == 0 && item.get_uint()[3] == 0)
                    std::swap (acq_dim[0], acq_dim[1]);
=======
                case 0x9087U: 
                  bvalue = item.get_float (0, bvalue); 
                  return;
                case 0x9089U:
                  G[0] = item.get_float (0, G[0]);
                  G[1] = item.get_float (1, G[1]);
                  G[2] = item.get_float (2, G[2]);
>>>>>>> d8b9e5e6
                  return;
                case 0x1312U:
                  if (item.get_string (0) == "ROW")
                    pe_axis = 0;
                  else if (item.get_string (0) == "COL")
                    pe_axis = 1;
                  return;
<<<<<<< HEAD
                case 0x1314U:
                  flip_angle = item.get_float()[0];
                  return;
                case 0x9087U:
                  bvalue = item.get_float()[0];
                  return;
                case 0x9089U:
                  G[0] = item.get_float()[0];
                  G[1] = item.get_float()[1];
                  G[2] = item.get_float()[2];
=======
                case 0x0095U:
                  pixel_bandwidth = item.get_float (0, pixel_bandwidth);
                  return;
                case 0x0081U:
                  echo_time = item.get_float (0, echo_time);
                  return;
                case 0x0091:
                  echo_train_length = item.get_int (0, echo_train_length);
>>>>>>> d8b9e5e6
                  return;
              }
              return;
            case 0x0020U:
              switch (item.element) {
<<<<<<< HEAD
                case 0x0011U:
                  series_num = item.get_uint()[0];
                  return;
                case 0x0012U:
                  acq = item.get_uint()[0];
                  return;
                case 0x0013U:
                  instance = item.get_uint()[0];
=======
                case 0x0011U: 
                  series_num = item.get_uint (0, series_num); 
                  return;
                case 0x0012U:
                  acq = item.get_uint (0, acq); 
                  return;
                case 0x0013U: 
                  instance = item.get_uint (0, instance); 
>>>>>>> d8b9e5e6
                  return;
                case 0x0032U:
                  {
                    auto d = item.get_float();
                    item.check_size (d, 3);
                    position_vector[0] = d[0];
                    position_vector[1] = d[1];
                    position_vector[2] = d[2];
                  }
                  return;
                case 0x0037U:
                  {
                    auto d = item.get_float();
                    item.check_size (d, 6);
                    orientation_x[0] = d[0];
                    orientation_x[1] = d[1];
                    orientation_x[2] = d[2];
                    orientation_y[0] = d[3];
                    orientation_y[1] = d[4];
                    orientation_y[2] = d[5];
                    orientation_x.normalize();
                    orientation_y.normalize();
                  }
                  return;
                case 0x9157U:
                  index = item.get_uint();
                  if (frame_dim.size() < index.size())
                    frame_dim.resize (index.size());
                  for (size_t n = 0; n < index.size(); ++n)
                    if (frame_dim[n] < index[n])
                      frame_dim[n] = index[n];
                  return;
              }
              return;
            case 0x0028U:
              switch (item.element) {
<<<<<<< HEAD
                case 0x0010U:
                  dim[1] = item.get_uint()[0];
                  return;
                case 0x0011U:
                  dim[0] = item.get_uint()[0];
                  return;
                case 0x0030U:
                  pixel_size[0] = item.get_float()[0];
                  pixel_size[1] = item.get_float()[1];
                  return;
                case 0x0100U:
                  bits_alloc = item.get_uint()[0];
                  return;
                case 0x1052U:
                  scale_intercept = item.get_float()[0];
                  return;
                case 0x1053U:
                  scale_slope = item.get_float()[0];
=======
                case 0x0010U: 
                  dim[1] = item.get_uint (0, dim[1]); 
                  return;
                case 0x0011U:
                  dim[0] = item.get_uint (0, dim[0]); 
                  return;
                case 0x0030U:
                  { 
                    auto d = item.get_float();
                    item.check_size (d, 2);
                    pixel_size[0] = d[0];
                    pixel_size[1] = d[1]; 
                  }
                  return;
                case 0x0100U: 
                  bits_alloc = item.get_uint (0, bits_alloc); 
                  return;
                case 0x1052U:
                  scale_intercept = item.get_float (0, scale_intercept); 
                  return;
                case 0x1053U:
                  scale_slope = item.get_float (0, scale_slope); 
>>>>>>> d8b9e5e6
                  return;
              }
              return;
            case 0xFFFEU:
              switch (item.element) {
                case 0xE000U:
                  if (item.parents.size() &&
                      item.parents.back().group ==  0x5200U &&
                      item.parents.back().element == 0x9230U) { // multi-frame item
                    if (in_frames) {
                      calc_distance();
                      frames.push_back (std::shared_ptr<Frame> (new Frame (*this)));
                      frame_offset += dim[0] * dim[1] * (bits_alloc/8);
                    }
                    else
                      in_frames = true;
                  }
                  return;
              }
              return;
            case 0x7FE0U:
              if (item.element == 0x0010U) {
                data = item.offset (item.data);
                data_size = item.size;
                is_BE = item.is_big_endian();
                return;
              }
              return;

          }

        }




        // process more non-specific stuff here:

        switch (item.group) {
<<<<<<< HEAD
          case 0x0008U:
            if (item.element == 0x0070U)
              manufacturer = item.get_string()[0];
=======
          case 0x0008U: 
            if (item.element == 0x0070U) 
              manufacturer = item.get_string (0);
>>>>>>> d8b9e5e6
            return;
          case 0x0019U:
            switch (item.element) { // GE DW encoding info:
              case 0x10BBU:
<<<<<<< HEAD
                if (item.get_float().size())
                  G[0] = item.get_float()[0];
                return;
              case 0x10BCU:
                if (item.get_float().size())
                  G[1] = item.get_float()[0];
                return;
              case 0x10BDU:
                if (item.get_float().size())
                  G[2] = item.get_float()[0];
                return;
              case 0x100CU: //Siemens private DW encoding tags:
                if (item.get_float().size())
                  bvalue = item.get_float()[0];
                return;
              case 0x100EU:
                if (item.get_float().size() == 3) {
                  G[0] = item.get_float()[0];
                  G[1] = item.get_float()[1];
                  G[2] = item.get_float()[2];
=======
                G[0] = item.get_float (0, G[0]); 
                return;
              case 0x10BCU:
                G[1] = item.get_float (0, G[1]); 
                return;
              case 0x10BDU:
                G[2] = item.get_float (0, G[2]); 
                return;
              case 0x100CU: //Siemens private DW encoding tags:
                bvalue = item.get_float (0, bvalue); 
                return;
              case 0x100EU: 
                {
                  auto d = item.get_float();
                  if (d.size() >= 3) {
                    G[0] = d[0];
                    G[1] = d[1];
                    G[2] = d[2];
                  }
>>>>>>> d8b9e5e6
                }
                return;
              // Siemens bandwidth per pixel phase encode
              // At least, it's what's reported here: http://lcni.uoregon.edu/kb-articles/kb-0003
              // Doesn't appear to work; use CSA field "BandwidthPerPixelPhaseEncode" instead
              //case 0x1028U:
              //  bandwidth_per_pixel_phase_encode = item.get_float()[0];
              //  return;
            }
            return;
          case 0x0029U: // Siemens CSA entry
            if (item.element == 0x1010U || item.element == 0x1020U)
              decode_csa (item.data, item.data + item.size);
            return;
          case 0x0043U: // GEMS_PARMS_01 block
            if (item.element == 0x1039U) {
              if (item.get_int().size())
                bvalue = item.get_int()[0];
              DW_scheme_wrt_image = true;
            }
            return;
<<<<<<< HEAD
          case 0x2001U: // Philips DW encoding info:
            if (item.element == 0x1003)
              bvalue = item.get_float()[0];
=======
          case 0x2001U: // Philips DW encoding info: 
            bvalue = item.get_float (0, bvalue);
>>>>>>> d8b9e5e6
            return;
          case 0x2005U: // Philips DW encoding info:
            switch (item.element) {
<<<<<<< HEAD
              case 0x10B0U:
                G[0] = item.get_float()[0];
                return;
              case 0x10B1U:
                G[1] = item.get_float()[0];
                return;
              case 0x10B2U:
                G[2] = item.get_float()[0];
=======
              case 0x10B0U: 
                G[0] = item.get_float (0, G[0]); 
                return;
              case 0x10B1U:
                G[1] = item.get_float (0, G[1]); 
                return;
              case 0x10B2U:
                G[2] = item.get_float (0, G[2]); 
>>>>>>> d8b9e5e6
                return;
            }
            return;
        }


      }






      void Image::read ()
      {
        Element item;
        item.set (filename);

        while (item.read())
          parse_item (item);

        calc_distance();

        if (frame_offset > 0)
          frames.push_back (std::shared_ptr<Frame> (new Frame (*this)));

        for (size_t n = 0; n < frames.size(); ++n)
          frames[n]->data = data + frames[n]->frame_offset;
      }









      void Image::decode_csa (const uint8_t* start, const uint8_t* end)
      {
        CSAEntry entry (start, end);

        while (entry.parse()) {
          if (strcmp ("B_value", entry.key()) == 0)
            bvalue = entry.get_float();
          else if (strcmp ("DiffusionGradientDirection", entry.key()) == 0)
            entry.get_float (G);
          else if (strcmp ("NumberOfImagesInMosaic", entry.key()) == 0)
            images_in_mosaic = entry.get_int();
          else if (strcmp ("SliceNormalVector", entry.key()) == 0)
            entry.get_float (orientation_z);
          else if (strcmp ("PhaseEncodingDirectionPositive", entry.key()) == 0)
            pe_sign = (entry.get_int() > 0) ? 1 : -1;
          else if (strcmp ("BandwidthPerPixelPhaseEncode", entry.key()) == 0)
            bandwidth_per_pixel_phase_encode = entry.get_float();
<<<<<<< HEAD
          else if (strcmp ("MosaicRefAcqTimes", entry.key()) == 0)
            entry.get_float (mosaic_slices_timing);
          else if (strcmp ("TimeAfterStart", entry.key()) == 0)
            time_after_start = entry.get_float();
=======
          else if (strcmp ("ImagePositionPatient", entry.key()) == 0) {
            Eigen::Matrix<default_type,3,1> v;
            entry.get_float (v); 
            if (v.allFinite())
              position_vector = v;
          }
          else if (strcmp ("ImageOrientationPatient", entry.key()) == 0) {
            Eigen::Matrix<default_type,6,1> v;
            entry.get_float (v);
            if (v.allFinite()) {
              orientation_x = v.head(3);
              orientation_y = v.tail(3);
              orientation_x.normalize();
              orientation_y.normalize();
            }
          }
>>>>>>> d8b9e5e6
        }

        if (G[0] && bvalue)
          if (fabs(G[0]) > 1.0 && fabs(G[1]) > 1.0 && fabs(G[2]) > 1.0)
            bvalue = G[0] = G[1] = G[2] = 0.0;

      }



      std::ostream& operator<< (std::ostream& stream, const Frame& item)
      {
        stream << ( item.instance == UINT_MAX ? 0 : item.instance ) << "#"
          << ( item.acq == UINT_MAX ? 0 : item.acq) << ":"
          << ( item.sequence == UINT_MAX ? 0 : item.sequence ) << " "
          << item.dim[0] << "x" << item.dim[1] << ", "
          << item.pixel_size[0] << "x" << item.pixel_size[1] << " x "
          << item.slice_thickness << " (" << item.slice_spacing << ") mm, z = " << item.distance
          << ( item.index.size() ? ", index = " + str(item.index) : std::string() ) << ", [ "
          << item.position_vector[0] << " " << item.position_vector[1] << " " << item.position_vector[2] << " ] [ "
          << item.orientation_x[0] << " " << item.orientation_x[1] << " " << item.orientation_x[2] << " ] [ "
          << item.orientation_y[0] << " " << item.orientation_y[1] << " " << item.orientation_y[2] << " ]";
        if (std::isfinite (item.bvalue)) {
          stream << ", b = " << item.bvalue;
          if (item.bvalue > 0.0)
            stream << ", G = [ " << item.G[0] << " " << item.G[1] << " " << item.G[2] << " ]";
        }
        stream << " (\"" << item.filename << "\", " << item.data << ")";

        return stream;
      }



      std::ostream& operator<< (std::ostream& stream, const Image& item)
      {
        stream << ( item.filename.size() ? item.filename : "file not set" ) << ":\n"
          << ( item.sequence_name.size() ? item.sequence_name : "sequence not set" ) << " ["
          << (item.manufacturer.size() ? item.manufacturer : std::string("unknown manufacturer")) << "] "
          << (item.frames.size() > 0 ? str(item.frames.size()) + " frames with dim " + str(item.frame_dim) : std::string());
        if (item.frames.size()) {
          for (size_t n = 0; n < item.frames.size(); ++n)
            stream << "  " << static_cast<const Frame&>(*item.frames[n]) << "\n";
        }
        else
          stream << "  " << static_cast<const Frame&>(item) << "\n";

        return stream;
      }






      namespace {

        inline void update_count (size_t num, vector<size_t>& dim, vector<size_t>& index)
        {
          for (size_t n = 0; n < num; ++n) {
            if (dim[n] && index[n] != dim[n])
              throw Exception ("dimensions mismatch in DICOM series");
            index[n] = 1;
          }
          ++index[num];
          dim[num] = index[num];
        }

      }


      vector<size_t> Frame::count (const vector<Frame*>& frames)
      {
        vector<size_t> dim (3, 0);
        vector<size_t> index (3, 1);
        const Frame* previous = frames[0];

        for (auto frame_it = frames.cbegin()+1; frame_it != frames.cend(); ++frame_it) {
          const Frame& frame (**frame_it);

          if (frame.series_num != previous->series_num ||
              frame.acq != previous->acq)
            update_count (2, dim, index);
          else if (frame.distance != previous->distance)
            update_count (1, dim, index);
          else
            update_count (0, dim, index);

          previous = &frame;

        }

        if (!dim[0]) dim[0] = 1;
        if (!dim[1]) dim[1] = 1;
        if (!dim[2]) dim[2] = 1;

        return dim;
      }





      default_type Frame::get_slice_separation (const vector<Frame*>& frames, size_t nslices)
      {
        default_type max_gap = 0.0;
        default_type min_separation = std::numeric_limits<default_type>::infinity();
        default_type max_separation = 0.0;
        default_type sum_separation = 0.0;

        if (nslices < 2)
          return std::isfinite (frames[0]->slice_spacing) ?
            frames[0]->slice_spacing : frames[0]->slice_thickness;

        for (size_t n = 0; n < nslices-1; ++n) {
          const default_type separation = frames[n+1]->distance - frames[n]->distance;
          const default_type gap = std::abs (separation - frames[n]->slice_thickness);
          max_gap = std::max (gap, max_gap);
          min_separation = std::min (min_separation, separation);
          max_separation = std::max (max_separation, separation);
          sum_separation += separation;
        }

        if (max_gap > 1e-4)
          WARN ("slice gap detected (maximum gap: " + str(max_gap, 3) + "mm)");
        if (max_separation - min_separation > 2e-4)
          WARN ("slice separation is not constant (from " + str(min_separation, 8) + " to " + str(max_separation, 8) + "mm)");

        return (sum_separation / default_type(nslices-1));
      }





      std::string Frame::get_DW_scheme (const vector<Frame*>& frames, const size_t nslices, const transform_type& image_transform)
      {
        if (!std::isfinite (frames[0]->bvalue)) {
          DEBUG ("no DW encoding information found in DICOM frames");
          return { };
        }

        std::string dw_scheme;
        const size_t nDW = frames.size() / nslices;

        const bool rotate_DW_scheme = frames[0]->DW_scheme_wrt_image;
        for (size_t n = 0; n < nDW; ++n) {
          const Frame& frame (*frames[n*nslices]);
          std::array<default_type,4> g = {{ 0.0, 0.0, 0.0, frame.bvalue }};
          if (g[3] && std::isfinite (frame.G[0]) && std::isfinite (frame.G[1]) && std::isfinite (frame.G[2])) {

            if (rotate_DW_scheme) {
              g[0] = image_transform(0,0)*frame.G[0] + image_transform(0,1)*frame.G[1] - image_transform(0,2)*frame.G[2];
              g[1] = image_transform(1,0)*frame.G[0] + image_transform(1,1)*frame.G[1] - image_transform(1,2)*frame.G[2];
              g[2] = image_transform(2,0)*frame.G[0] + image_transform(2,1)*frame.G[1] - image_transform(2,2)*frame.G[2];
            } else {
              g[0] = -frame.G[0];
              g[1] = -frame.G[1];
              g[2] =  frame.G[2];
            }

          }
          add_line (dw_scheme, str(g[0]) + "," + str(g[1]) + "," + str(g[2]) + "," + str(g[3]));
        }

        return dw_scheme;
      }



      Eigen::MatrixXd Frame::get_PE_scheme (const vector<Frame*>& frames, const size_t nslices)
      {
        const size_t num_volumes = frames.size() / nslices;
        Eigen::MatrixXd pe_scheme = Eigen::MatrixXd::Zero (num_volumes, 4);

        for (size_t n = 0; n != num_volumes; ++n) {
          const Frame& frame (*frames[n*nslices]);
          if (frame.pe_axis == 3 || !frame.pe_sign) {
            DEBUG ("no phase-encoding information found in DICOM frames");
            return { };
          }
          // Sign of phase-encoding direction needs to reflect fact that DICOM is in LPS but NIfTI/MRtrix are RAS
          // Reverted; now handled by Header::realign_transform()
          //int pe_sign = frame.pe_sign;
          //if (frame.pe_axis == 0 || frame.pe_axis == 1)
          //  pe_sign = -pe_sign;
          //pe_scheme (n, frame.pe_axis) = pe_sign;
          pe_scheme (n, frame.pe_axis) = frame.pe_sign;
          if (std::isfinite (frame.bandwidth_per_pixel_phase_encode)) {
            const default_type effective_echo_spacing = 1.0 / (frame.bandwidth_per_pixel_phase_encode * frame.dim[frame.pe_axis]);
            pe_scheme(n, 3) = effective_echo_spacing * (frame.dim[frame.pe_axis] - 1);
          }
        }

        return pe_scheme;
      }



    }
  }
}
<|MERGE_RESOLUTION|>--- conflicted
+++ resolved
@@ -45,7 +45,6 @@
           switch (item.group) {
             case 0x0008U:
               switch (item.element) {
-<<<<<<< HEAD
                 case 0x0008U:
                   image_type = join (item.get_string(), " ");
                   return;
@@ -59,27 +58,7 @@
             case 0x0018U:
               switch (item.element) {
                 case 0x0024U:
-                  sequence_name = item.get_string()[0];
-=======
-                case 0x0050U: 
-                  slice_thickness = item.get_float (0, slice_thickness); 
-                  return;
-                case 0x0088U:
-                  slice_spacing = item.get_float (0, slice_spacing);
-                  return;
-                case 0x1310U: 
-                  {
-                    auto d = item.get_uint();
-                    item.check_size (d, 4);
-                    acq_dim[0] = std::max (d[0], d[1]);
-                    acq_dim[1] = std::max (d[2], d[3]);
-                    if (d[0] == 0 && d[3] == 0)
-                      std::swap (acq_dim[0], acq_dim[1]);
-                  }
-                  return;
-                case 0x0024U: 
                   sequence_name = item.get_string (0);
->>>>>>> d8b9e5e6
                   if (!sequence_name.size())
                     return;
                   {
@@ -92,39 +71,33 @@
                     sequence = to<size_t> (sequence_name.substr (c));
                   }
                   return;
-<<<<<<< HEAD
                 case 0x0050U:
-                  slice_thickness = item.get_float()[0];
+                  slice_thickness = item.get_float (0, slice_thickness);
                   return;
                 case 0x0080U:
-                  repetition_time = item.get_float()[0];
+                  repetition_time = item.get_float (0, repetition_time);
                   return;
                 case 0x0081U:
-                  echo_time = item.get_float()[0];
+                  echo_time = item.get_float (0, echo_time);
                   return;
                 case 0x0088U:
-                  slice_spacing = item.get_float()[0];
+                  slice_spacing = item.get_float (0, slice_spacing);
                   return;
                 case 0x0091U:
-                  echo_train_length = item.get_int()[0];
+                  echo_train_length = item.get_int (0, echo_train_length);
                   return;
                 case 0x0095U:
-                  pixel_bandwidth = item.get_float()[0];
+                  pixel_bandwidth = item.get_float (0, pixel_bandwidth);
                   return;
                 case 0x1310U:
-                  acq_dim[0] = std::max (item.get_uint()[0], item.get_uint()[1]);
-                  acq_dim[1] = std::max (item.get_uint()[2], item.get_uint()[3]);
-                  if (item.get_uint()[0] == 0 && item.get_uint()[3] == 0)
-                    std::swap (acq_dim[0], acq_dim[1]);
-=======
-                case 0x9087U: 
-                  bvalue = item.get_float (0, bvalue); 
-                  return;
-                case 0x9089U:
-                  G[0] = item.get_float (0, G[0]);
-                  G[1] = item.get_float (1, G[1]);
-                  G[2] = item.get_float (2, G[2]);
->>>>>>> d8b9e5e6
+                  {
+                    auto d = item.get_uint();
+                    item.check_size (d, 4);
+                    acq_dim[0] = std::max (d[0], d[1]);
+                    acq_dim[1] = std::max (d[2], d[3]);
+                    if (d[0] == 0 && d[3] == 0)
+                      std::swap (acq_dim[0], acq_dim[1]);
+                  }
                   return;
                 case 0x1312U:
                   if (item.get_string (0) == "ROW")
@@ -132,51 +105,28 @@
                   else if (item.get_string (0) == "COL")
                     pe_axis = 1;
                   return;
-<<<<<<< HEAD
                 case 0x1314U:
-                  flip_angle = item.get_float()[0];
+                  flip_angle = item.get_float (0, flip_angle);
                   return;
                 case 0x9087U:
-                  bvalue = item.get_float()[0];
+                  bvalue = item.get_float (0, bvalue);
                   return;
                 case 0x9089U:
-                  G[0] = item.get_float()[0];
-                  G[1] = item.get_float()[1];
-                  G[2] = item.get_float()[2];
-=======
-                case 0x0095U:
-                  pixel_bandwidth = item.get_float (0, pixel_bandwidth);
-                  return;
-                case 0x0081U:
-                  echo_time = item.get_float (0, echo_time);
-                  return;
-                case 0x0091:
-                  echo_train_length = item.get_int (0, echo_train_length);
->>>>>>> d8b9e5e6
-                  return;
+                  G[0] = item.get_float (0, G[0]);
+                  G[1] = item.get_float (1, G[1]);
+                  G[2] = item.get_float (2, G[2]);
               }
               return;
             case 0x0020U:
               switch (item.element) {
-<<<<<<< HEAD
                 case 0x0011U:
-                  series_num = item.get_uint()[0];
+                  series_num = item.get_uint (0, series_num);
                   return;
                 case 0x0012U:
-                  acq = item.get_uint()[0];
+                  acq = item.get_uint (0, acq);
                   return;
                 case 0x0013U:
-                  instance = item.get_uint()[0];
-=======
-                case 0x0011U: 
-                  series_num = item.get_uint (0, series_num); 
-                  return;
-                case 0x0012U:
-                  acq = item.get_uint (0, acq); 
-                  return;
-                case 0x0013U: 
-                  instance = item.get_uint (0, instance); 
->>>>>>> d8b9e5e6
+                  instance = item.get_uint (0, instance);
                   return;
                 case 0x0032U:
                   {
@@ -213,49 +163,28 @@
               return;
             case 0x0028U:
               switch (item.element) {
-<<<<<<< HEAD
                 case 0x0010U:
-                  dim[1] = item.get_uint()[0];
+                  dim[1] = item.get_uint (0, dim[1]);
                   return;
                 case 0x0011U:
-                  dim[0] = item.get_uint()[0];
+                  dim[0] = item.get_uint (0, dim[0]);
                   return;
                 case 0x0030U:
-                  pixel_size[0] = item.get_float()[0];
-                  pixel_size[1] = item.get_float()[1];
-                  return;
-                case 0x0100U:
-                  bits_alloc = item.get_uint()[0];
-                  return;
-                case 0x1052U:
-                  scale_intercept = item.get_float()[0];
-                  return;
-                case 0x1053U:
-                  scale_slope = item.get_float()[0];
-=======
-                case 0x0010U: 
-                  dim[1] = item.get_uint (0, dim[1]); 
-                  return;
-                case 0x0011U:
-                  dim[0] = item.get_uint (0, dim[0]); 
-                  return;
-                case 0x0030U:
-                  { 
+                  {
                     auto d = item.get_float();
                     item.check_size (d, 2);
                     pixel_size[0] = d[0];
-                    pixel_size[1] = d[1]; 
-                  }
-                  return;
-                case 0x0100U: 
-                  bits_alloc = item.get_uint (0, bits_alloc); 
+                    pixel_size[1] = d[1];
+                  }
+                  return;
+                case 0x0100U:
+                  bits_alloc = item.get_uint (0, bits_alloc);
                   return;
                 case 0x1052U:
-                  scale_intercept = item.get_float (0, scale_intercept); 
+                  scale_intercept = item.get_float (0, scale_intercept);
                   return;
                 case 0x1053U:
-                  scale_slope = item.get_float (0, scale_slope); 
->>>>>>> d8b9e5e6
+                  scale_slope = item.get_float (0, scale_slope);
                   return;
               }
               return;
@@ -295,53 +224,25 @@
         // process more non-specific stuff here:
 
         switch (item.group) {
-<<<<<<< HEAD
           case 0x0008U:
             if (item.element == 0x0070U)
               manufacturer = item.get_string()[0];
-=======
-          case 0x0008U: 
-            if (item.element == 0x0070U) 
-              manufacturer = item.get_string (0);
->>>>>>> d8b9e5e6
             return;
           case 0x0019U:
             switch (item.element) { // GE DW encoding info:
               case 0x10BBU:
-<<<<<<< HEAD
-                if (item.get_float().size())
-                  G[0] = item.get_float()[0];
+                G[0] = item.get_float (0, G[0]);
                 return;
               case 0x10BCU:
-                if (item.get_float().size())
-                  G[1] = item.get_float()[0];
+                G[1] = item.get_float (0, G[1]);
                 return;
               case 0x10BDU:
-                if (item.get_float().size())
-                  G[2] = item.get_float()[0];
+                G[2] = item.get_float (0, G[2]);
                 return;
               case 0x100CU: //Siemens private DW encoding tags:
-                if (item.get_float().size())
-                  bvalue = item.get_float()[0];
+                bvalue = item.get_float (0, bvalue);
                 return;
               case 0x100EU:
-                if (item.get_float().size() == 3) {
-                  G[0] = item.get_float()[0];
-                  G[1] = item.get_float()[1];
-                  G[2] = item.get_float()[2];
-=======
-                G[0] = item.get_float (0, G[0]); 
-                return;
-              case 0x10BCU:
-                G[1] = item.get_float (0, G[1]); 
-                return;
-              case 0x10BDU:
-                G[2] = item.get_float (0, G[2]); 
-                return;
-              case 0x100CU: //Siemens private DW encoding tags:
-                bvalue = item.get_float (0, bvalue); 
-                return;
-              case 0x100EU: 
                 {
                   auto d = item.get_float();
                   if (d.size() >= 3) {
@@ -349,7 +250,6 @@
                     G[1] = d[1];
                     G[2] = d[2];
                   }
->>>>>>> d8b9e5e6
                 }
                 return;
               // Siemens bandwidth per pixel phase encode
@@ -371,36 +271,20 @@
               DW_scheme_wrt_image = true;
             }
             return;
-<<<<<<< HEAD
           case 0x2001U: // Philips DW encoding info:
             if (item.element == 0x1003)
-              bvalue = item.get_float()[0];
-=======
-          case 0x2001U: // Philips DW encoding info: 
-            bvalue = item.get_float (0, bvalue);
->>>>>>> d8b9e5e6
+              bvalue = item.get_float (0, bvalue);
             return;
           case 0x2005U: // Philips DW encoding info:
             switch (item.element) {
-<<<<<<< HEAD
               case 0x10B0U:
-                G[0] = item.get_float()[0];
+                G[0] = item.get_float (0, G[0]);
                 return;
               case 0x10B1U:
-                G[1] = item.get_float()[0];
+                G[1] = item.get_float (0, G[1]);
                 return;
               case 0x10B2U:
-                G[2] = item.get_float()[0];
-=======
-              case 0x10B0U: 
-                G[0] = item.get_float (0, G[0]); 
-                return;
-              case 0x10B1U:
-                G[1] = item.get_float (0, G[1]); 
-                return;
-              case 0x10B2U:
-                G[2] = item.get_float (0, G[2]); 
->>>>>>> d8b9e5e6
+                G[2] = item.get_float (0, G[2]);
                 return;
             }
             return;
@@ -456,15 +340,15 @@
             pe_sign = (entry.get_int() > 0) ? 1 : -1;
           else if (strcmp ("BandwidthPerPixelPhaseEncode", entry.key()) == 0)
             bandwidth_per_pixel_phase_encode = entry.get_float();
-<<<<<<< HEAD
-          else if (strcmp ("MosaicRefAcqTimes", entry.key()) == 0)
+          else if (strcmp ("MosaicRefAcqTimes", entry.key()) == 0) {
+            mosaic_slices_timing.resize (entry.size(), NaN);
             entry.get_float (mosaic_slices_timing);
+          }
           else if (strcmp ("TimeAfterStart", entry.key()) == 0)
             time_after_start = entry.get_float();
-=======
           else if (strcmp ("ImagePositionPatient", entry.key()) == 0) {
             Eigen::Matrix<default_type,3,1> v;
-            entry.get_float (v); 
+            entry.get_float (v);
             if (v.allFinite())
               position_vector = v;
           }
@@ -478,7 +362,6 @@
               orientation_y.normalize();
             }
           }
->>>>>>> d8b9e5e6
         }
 
         if (G[0] && bvalue)
