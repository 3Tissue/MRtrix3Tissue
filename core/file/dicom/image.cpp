--- conflicted
+++ resolved
@@ -45,22 +45,14 @@
         // process image-specific or per-frame items here:
         if (is_toplevel) {
           switch (item.group) {
-<<<<<<< HEAD
             case 0x0008U:
               switch (item.element) {
                 case 0x0008U:
                   image_type = join (item.get_string(), " ");
-=======
-            case 0x0018U:
-              switch (item.element) {
-                case 0x0050U:
-                  slice_thickness = item.get_float()[0];
->>>>>>> 7544ade2
                   return;
                 case 0x0032U:
                   acquisition_time = item.get_time();
                   return;
-<<<<<<< HEAD
                 default:
                   return;
               }
@@ -69,16 +61,6 @@
               switch (item.element) {
                 case 0x0024U:
                   sequence_name = item.get_string (0);
-=======
-                case 0x1310U:
-                  acq_dim[0] = std::max (item.get_uint()[0], item.get_uint()[1]);
-                  acq_dim[1] = std::max (item.get_uint()[2], item.get_uint()[3]);
-                  if (item.get_uint()[0] == 0 && item.get_uint()[3] == 0)
-                    std::swap (acq_dim[0], acq_dim[1]);
-                  return;
-                case 0x0024U:
-                  sequence_name = item.get_string()[0];
->>>>>>> 7544ade2
                   if (!sequence_name.size())
                     return;
                   {
@@ -91,13 +73,8 @@
                     sequence = to<size_t> (sequence_name.substr (c));
                   }
                   return;
-<<<<<<< HEAD
                 case 0x0050U:
                   slice_thickness = item.get_float (0, slice_thickness);
-=======
-                case 0x9087U:
-                  bvalue = item.get_float()[0];
->>>>>>> 7544ade2
                   return;
                 case 0x0080U:
                   repetition_time = item.get_float (0, repetition_time);
@@ -145,7 +122,6 @@
             case 0x0020U:
               switch (item.element) {
                 case 0x0011U:
-<<<<<<< HEAD
                   series_num = item.get_uint (0, series_num);
                   return;
                 case 0x0012U:
@@ -153,15 +129,6 @@
                   return;
                 case 0x0013U:
                   instance = item.get_uint (0, instance);
-=======
-                  series_num = item.get_uint()[0];
-                  return;
-                case 0x0012U:
-                  acq = item.get_uint()[0];
-                  return;
-                case 0x0013U:
-                  instance = item.get_uint()[0];
->>>>>>> 7544ade2
                   return;
                 case 0x0032U:
                   {
@@ -199,7 +166,6 @@
             case 0x0028U:
               switch (item.element) {
                 case 0x0010U:
-<<<<<<< HEAD
                   dim[1] = item.get_uint (0, dim[1]);
                   return;
                 case 0x0011U:
@@ -221,25 +187,6 @@
                   return;
                 case 0x1053U:
                   scale_slope = item.get_float (0, scale_slope);
-=======
-                  dim[1] = item.get_uint()[0];
-                  return;
-                case 0x0011U:
-                  dim[0] = item.get_uint()[0];
-                  return;
-                case 0x0030U:
-                  pixel_size[0] = item.get_float()[0];
-                  pixel_size[1] = item.get_float()[1];
-                  return;
-                case 0x0100U:
-                  bits_alloc = item.get_uint()[0];
-                  return;
-                case 0x1052U:
-                  scale_intercept = item.get_float()[0];
-                  return;
-                case 0x1053U:
-                  scale_slope = item.get_float()[0];
->>>>>>> 7544ade2
                   return;
               }
               return;
@@ -286,7 +233,6 @@
           case 0x0019U:
             switch (item.element) { // GE DW encoding info:
               case 0x10BBU:
-<<<<<<< HEAD
                 G[0] = item.get_float (0, G[0]);
                 return;
               case 0x10BCU:
@@ -306,28 +252,6 @@
                     G[1] = d[1];
                     G[2] = d[2];
                   }
-=======
-                if (item.get_float().size())
-                  G[0] = item.get_float()[0];
-                return;
-              case 0x10BCU:
-                if (item.get_float().size())
-                  G[1] = item.get_float()[0];
-                return;
-              case 0x10BDU:
-                if (item.get_float().size())
-                  G[2] = item.get_float()[0];
-                return;
-              case 0x100CU: //Siemens private DW encoding tags:
-                if (item.get_float().size())
-                  bvalue = item.get_float()[0];
-                return;
-              case 0x100EU:
-                if (item.get_float().size() == 3) {
-                  G[0] = item.get_float()[0];
-                  G[1] = item.get_float()[1];
-                  G[2] = item.get_float()[2];
->>>>>>> 7544ade2
                 }
                 return;
               // Siemens bandwidth per pixel phase encode
@@ -339,16 +263,12 @@
             }
             return;
           case 0x0029U: // Siemens CSA entry
-<<<<<<< HEAD
             if (item.element == 0x1010U ||
                 item.element == 0x1020U ||
                 item.element == 0x1110U ||
                 item.element == 0x1120U ||
                 item.element == 0x1210U ||
                 item.element == 0x1220U) {
-=======
-            if (item.element == 0x1010U || item.element == 0x1020U)
->>>>>>> 7544ade2
               decode_csa (item.data, item.data + item.size);
             }
             return;
@@ -361,16 +281,11 @@
             return;
           case 0x2001U: // Philips DW encoding info:
             if (item.element == 0x1003)
-<<<<<<< HEAD
               bvalue = item.get_float (0, bvalue);
-=======
-              bvalue = item.get_float()[0];
->>>>>>> 7544ade2
             return;
           case 0x2005U: // Philips DW encoding info:
             switch (item.element) {
               case 0x10B0U:
-<<<<<<< HEAD
                 G[0] = item.get_float (0, G[0]);
                 return;
               case 0x10B1U:
@@ -378,15 +293,6 @@
                 return;
               case 0x10B2U:
                 G[2] = item.get_float (0, G[2]);
-=======
-                G[0] = item.get_float()[0];
-                return;
-              case 0x10B1U:
-                G[1] = item.get_float()[0];
-                return;
-              case 0x10B2U:
-                G[2] = item.get_float()[0];
->>>>>>> 7544ade2
                 return;
             }
             return;
@@ -406,28 +312,18 @@
           Element item;
           item.set (filename);
 
-<<<<<<< HEAD
-        while (item.read())
-          parse_item (item);
-=======
           while (item.read())
             parse_item (item);
->>>>>>> 7544ade2
 
           calc_distance();
 
           if (frame_offset > 0)
             frames.push_back (std::shared_ptr<Frame> (new Frame (*this)));
 
-<<<<<<< HEAD
-        for (size_t n = 0; n < frames.size(); ++n)
-          frames[n]->data = data + frames[n]->frame_offset;
-=======
           for (size_t n = 0; n < frames.size(); ++n)
             frames[n]->data = data + frames[n]->frame_offset;
         }
         check_app_exit_code();
->>>>>>> 7544ade2
       }
 
 
