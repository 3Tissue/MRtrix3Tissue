/* Copyright (c) 2008-2017 the MRtrix3 contributors.
 *
 * This Source Code Form is subject to the terms of the Mozilla Public
 * License, v. 2.0. If a copy of the MPL was not distributed with this
 * file, you can obtain one at http://mozilla.org/MPL/2.0/.
 *
 * MRtrix is distributed in the hope that it will be useful,
 * but WITHOUT ANY WARRANTY; without even the implied warranty
 * of MERCHANTABILITY or FITNESS FOR A PARTICULAR PURPOSE.
 *
 * For more details, see http://www.mrtrix.org/.
 */


#include "signal_handler.h"

#include <cstdlib>
#include <iostream>
#include <signal.h>
#include <atomic>
#include <vector>

#include "app.h"
#include "file/path.h"

#ifdef MRTRIX_WINDOWS
# define STDERR_FILENO 2
#endif


namespace MR
{
  namespace SignalHandler {

    namespace {
      std::vector<std::string> marked_files;
      std::atomic_flag flag = ATOMIC_FLAG_INIT;




      void handler (int i) noexcept
      {
        // Only process this once if using multi-threading:
        if (!flag.test_and_set()) {

          // Try to do a tempfile cleanup before printing the error, since the latter's not guaranteed to work...
          // Don't use File::unlink: may throw an exception
          for (const auto& i : marked_files) 
            ::unlink (i.c_str());


          const char* sig = nullptr;
          const char* msg = nullptr;
          switch (i) {

#define __SIGNAL(SIG,MSG) case SIG: sig = #SIG; msg = MSG; break; 
#include "signals.h"
#undef __SIGNAL

            default:
              sig = "UNKNOWN"; 
              msg = "Unknown fatal system signal";
              break;
          }

          // Don't use std::cerr << here: Use basic C string-handling functions and a write() call to STDERR_FILENO
          // Don't attempt to use any terminal colouring
          char str[256];
          str[255] = '\0';
          snprintf (str, 255, "\n%s: [SYSTEM FATAL CODE: %s (%d)] %s\n", App::NAME.c_str(), sig, i, msg);
          if (write (STDERR_FILENO, str, strnlen(str,256)) == 0)
            std::_Exit (i);
          else
            std::_Exit (i);
        }
      }

    }





<<<<<<< HEAD
      // Try to do a tempfile cleanup before printing the error, since the latter's not guaranteed to work...
      // Don't use File::unlink: may throw an exception
      for (const auto& i : data)
        ::unlink (i.c_str());
=======
>>>>>>> d8b9e5e6



<<<<<<< HEAD
#define __SIGNAL(SIG,MSG) case SIG: sig = #SIG; msg = MSG; break;
#include "signals.h"

        default:
          sig = "UNKNOWN";
          msg = "Unknown fatal system signal";
          break;
      }
=======

    void init()
    {
#ifdef MRTRIX_WINDOWS
      // Use signal() rather than sigaction() for Windows, as the latter is not supported
# define __SIGNAL(SIG,MSG) signal (SIG, handler)
#else
      // Construct the signal structure
      struct sigaction act;
      act.sa_handler = &handler;
      // Since we're _Exit()-ing for any of these signals, block them all
      sigfillset (&act.sa_mask);
      act.sa_flags = 0;
# define __SIGNAL(SIG,MSG) sigaction (SIG, &act, nullptr)
#endif
>>>>>>> d8b9e5e6

#include "signals.h"
    }




    void mark_file_for_deletion (const std::string& s)
    {
      while (!flag.test_and_set());
      marked_files.push_back (s);
      flag.clear();
    }

    void unmark_file_for_deletion (const std::string& s)
    {
      while (!flag.test_and_set());
      auto i = marked_files.begin();
      while (i != marked_files.end()) {
        if (*i == s)
          i = marked_files.erase (i);
        else
          ++i;
      }
      flag.clear();
    }

  }
}
<|MERGE_RESOLUTION|>--- conflicted
+++ resolved
@@ -82,26 +82,9 @@
 
 
 
-<<<<<<< HEAD
-      // Try to do a tempfile cleanup before printing the error, since the latter's not guaranteed to work...
-      // Don't use File::unlink: may throw an exception
-      for (const auto& i : data)
-        ::unlink (i.c_str());
-=======
->>>>>>> d8b9e5e6
 
 
 
-<<<<<<< HEAD
-#define __SIGNAL(SIG,MSG) case SIG: sig = #SIG; msg = MSG; break;
-#include "signals.h"
-
-        default:
-          sig = "UNKNOWN";
-          msg = "Unknown fatal system signal";
-          break;
-      }
-=======
 
     void init()
     {
@@ -117,7 +100,6 @@
       act.sa_flags = 0;
 # define __SIGNAL(SIG,MSG) sigaction (SIG, &act, nullptr)
 #endif
->>>>>>> d8b9e5e6
 
 #include "signals.h"
     }
