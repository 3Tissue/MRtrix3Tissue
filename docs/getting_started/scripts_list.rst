--- conflicted
+++ resolved
@@ -3,15 +3,14 @@
 Scripts for external libraries
 ################
 
-<<<<<<< HEAD
 .. include:: scripts/population_template.rst
-=======
 .. include:: scripts/5ttgen.rst
->>>>>>> fc3229e4
+
 .......
 
 
 .. include:: scripts/dwibiascorrect.rst
+
 .......
 
 
@@ -24,11 +23,10 @@
 
 
 .. include:: scripts/labelsgmfix.rst
-<<<<<<< HEAD
+
 .......
 
 
 .. include:: scripts/dwi2response.rst
-=======
->>>>>>> fc3229e4
+
 .......
