--- conflicted
+++ resolved
@@ -1687,6 +1687,9 @@
         glarea->update();
         qApp->processEvents();
 
+        if (MR::App::get_options ("norealign").size())
+          Header::do_not_realign_transform = true;
+
         try {
           for (int arg = 1; arg < MR::App::argc; ++arg) {
             qApp->processEvents();
@@ -1705,17 +1708,6 @@
 #include "gui/mrview/tool/list.h"
 
 
-<<<<<<< HEAD
-            if (opt.opt->is ("size")) {
-              vector<int> glsize = opt[0];
-              if (glsize.size() != 2)
-                throw Exception ("invalid argument \"" + std::string(opt.args[0]) + "\" to view.size batch command");
-              QSize oldsize = glarea->size();
-              QSize winsize = size();
-              resize (winsize.width() - oldsize.width() + glsize[0], winsize.height() - oldsize.height() + glsize[1]);
-              continue;
-            }
-=======
               // process general options:
               if (opt.opt->is ("mode")) {
                 int n = int(opt[0]) - 1;
@@ -1724,10 +1716,9 @@
                 select_mode_slot (mode_group->actions()[n]);
                 continue;
               }
->>>>>>> 55c72229
 
               if (opt.opt->is ("size")) {
-                std::vector<int> glsize = opt[0];
+                vector<int> glsize = opt[0];
                 if (glsize.size() != 2)
                   throw Exception ("invalid argument \"" + std::string(opt.args[0]) + "\" to view.size batch command");
                 QSize oldsize = glarea->size();
@@ -1767,25 +1758,15 @@
                 continue;
               }
 
-<<<<<<< HEAD
-            if (opt.opt->is ("voxel")) {
-              if (image()) {
-                vector<default_type> pos = parse_floats (opt[0]);
-                if (pos.size() != 3)
-                  throw Exception ("-voxel option expects a comma-separated list of 3 floating-point values");
-                set_focus (image()->transform().voxel2scanner.cast<float>() *  Eigen::Vector3f { float(pos[0]), float(pos[1]), float(pos[2]) });
-                glarea->update();
-=======
               if (opt.opt->is ("voxel")) {
                 if (image()) {
-                  std::vector<default_type> pos = parse_floats (opt[0]);
+                  vector<default_type> pos = parse_floats (opt[0]);
                   if (pos.size() != 3)
                     throw Exception ("-voxel option expects a comma-separated list of 3 floating-point values");
                   set_focus (image()->transform().voxel2scanner.cast<float>() *  Eigen::Vector3f { float(pos[0]), float(pos[1]), float(pos[2]) });
                   glarea->update();
                 }
                 continue;
->>>>>>> 55c72229
               }
 
               if (opt.opt->is ("fov")) {
@@ -1817,23 +1798,13 @@
                 continue;
               }
 
-<<<<<<< HEAD
-            if (opt.opt->is ("load")) {
-              vector<std::unique_ptr<MR::Header>> list;
-              try { list.push_back (std::unique_ptr<MR::Header> (new MR::Header (MR::Header::open (opt[0])))); }
-              catch (Exception& e) { e.display(); }
-              add_images (list);
-              continue;
-            }
-=======
               if (opt.opt->is ("load")) {
-                std::vector<std::unique_ptr<MR::Header>> list;
+                vector<std::unique_ptr<MR::Header>> list;
                 try { list.push_back (std::unique_ptr<MR::Header> (new MR::Header (MR::Header::open (opt[0])))); }
                 catch (Exception& e) { e.display(); }
                 add_images (list);
                 continue;
               }
->>>>>>> 55c72229
 
               if (opt.opt->is ("autoscale")) {
                 image_reset_slot();
@@ -1858,44 +1829,24 @@
                 image_interpolate_slot();
               }
 
-<<<<<<< HEAD
-            if (opt.opt->is ("intensity_range")) {
-              if (image()) {
-                vector<default_type> param = parse_floats (opt[0]);
-                if (param.size() != 2)
-                  throw Exception ("-intensity_range options expects comma-separated list of two floating-point values");
-                image()->set_windowing (param[0], param[1]);
-                glarea->update();
-=======
               if (opt.opt->is ("intensity_range")) {
                 if (image()) {
-                  std::vector<default_type> param = parse_floats (opt[0]);
+                  vector<default_type> param = parse_floats (opt[0]);
                   if (param.size() != 2)
                     throw Exception ("-intensity_range options expects comma-separated list of two floating-point values");
                   image()->set_windowing (param[0], param[1]);
                   glarea->update();
                 }
                 continue;
->>>>>>> 55c72229
-              }
-
-<<<<<<< HEAD
-            if (opt.opt->is ("position")) {
-              vector<int> pos = opt[0];
-              if (pos.size() != 2)
-                throw Exception ("invalid argument \"" + std::string(opt[0]) + "\" to -position option");
-              move (pos[0], pos[1]);
-              continue;
-            }
-=======
+              }
+
               if (opt.opt->is ("position")) {
-                std::vector<int> pos = opt[0];
+                vector<int> pos = opt[0];
                 if (pos.size() != 2)
                   throw Exception ("invalid argument \"" + std::string(opt[0]) + "\" to -position option");
                 move (pos[0], pos[1]);
                 continue;
               }
->>>>>>> 55c72229
 
               if (opt.opt->is ("fullscreen")) {
                 full_screen_action->setChecked (true);
