#ifndef __gui_mrview_window_h__
#define __gui_mrview_window_h__

#include "image.h"
#include "memory.h"
#include "math/versor.h"
#include "gui/cursor.h"
#include "gui/gui.h"
#include "gui/mrview/gui_image.h"
#include "gui/opengl/font.h"
#include "gui/mrview/colourmap.h"
#include "gui/mrview/colourmap_button.h"


namespace MR
{
  namespace GUI
  {
    namespace GL {
      class Lighting;
    }

    namespace MRView
    {

      namespace Mode
      {
        class Base;
        class __Entry__;
      }
      namespace Tool
      {
        class Base;
        class ODF;
      }


      class Window : public QMainWindow, ColourMapButtonObserver
      {
          Q_OBJECT

        private:
          Cursor cursors_do_not_use;

          class GLArea : public GL::Area {
            public:
              GLArea (Window& parent);
              QSize sizeHint () const override;

            protected:
              void dragEnterEvent (QDragEnterEvent* event) override;
              void dragMoveEvent (QDragMoveEvent* event) override;
              void dragLeaveEvent (QDragLeaveEvent* event) override;
              void dropEvent (QDropEvent* event) override;
              bool event (QEvent* event) override;
            private:
              void initializeGL () override;
              void paintGL () override;
              void mousePressEvent (QMouseEvent* event) override;
              void mouseMoveEvent (QMouseEvent* event) override;
              void mouseReleaseEvent (QMouseEvent* event) override;
              void wheelEvent (QWheelEvent* event) override;
          };
          GLArea* glarea;

        public:
          Window();
          ~Window();

          void add_images (std::vector<std::unique_ptr<MR::Header>>& list);

          const QPoint& mouse_position () const { return mouse_position_; }
          const QPoint& mouse_displacement () const { return mouse_displacement_; }
          Qt::MouseButtons mouse_buttons () const { return buttons_; }
          Qt::KeyboardModifiers modifiers () const { return modifiers_; }

          void selected_colourmap(size_t colourmap, const ColourMapButton&) override;
          void selected_custom_colour(const QColor&colour, const ColourMapButton&) override;

          const Image* image () const {
            return static_cast<const Image*> (image_group->checkedAction());
          }
          QActionGroup* tools () const {
            return tool_group;
          }

          int slice () const {
            if (!image())
              return -1;
            else
              return std::round ((image()->transform().scanner2voxel.cast<float>() * focus())[anatomical_plane]);
          }

          Mode::Base* get_current_mode () const { return mode.get(); }
          const Eigen::Vector3f& focus () const { return focal_point; }
          const Eigen::Vector3f& target () const { return camera_target; }
          float FOV () const { return field_of_view; }
          int plane () const { return anatomical_plane; }
          const Math::Versorf& orientation () const { return orient; }
          bool snap_to_image () const { return snap_to_image_axes_and_voxel; }
          Image* image () { return static_cast<Image*> (image_group->checkedAction()); }

          void set_focus (const Eigen::Vector3f& p) { focal_point = p; emit focusChanged(); }
          void set_target (const Eigen::Vector3f& p) { camera_target = p; emit targetChanged(); }
          void set_FOV (float value) { field_of_view = value; emit fieldOfViewChanged(); }
          void set_plane (int p) { anatomical_plane = p; emit planeChanged(); }
          void set_orientation (const Math::Versorf& V) { orient = V; emit orientationChanged(); }
          void set_scaling (float min, float max) { if (!image()) return; image()->set_windowing (min, max); }
          void set_snap_to_image (bool onoff) { snap_to_image_axes_and_voxel = onoff; snap_to_image_action->setChecked(onoff);  emit focusChanged(); }

          void set_scaling_all (float min, float max) {
            QList<QAction*> list = image_group->actions();
            for (int n = 0; n < list.size(); ++n)
              static_cast<Image*> (list[n])->set_windowing (min, max);
          }

          void set_image_volume (size_t axis, ssize_t index)
          {
            assert (image());
            image()->image.index (axis) = index;
            set_image_navigation_menu();
            updateGL();
          }

          bool get_image_visibility () const { return ! image_hide_action->isChecked(); }
          void set_image_visibility (bool flag);

          bool show_crosshairs () const { return show_crosshairs_action->isChecked(); }
          bool show_comments () const { return show_comments_action->isChecked(); }
          bool show_voxel_info () const { return show_voxel_info_action->isChecked(); }
          bool show_orientation_labels () const { return show_orientation_labels_action->isChecked(); }
          bool show_colourbar () const { return show_colourbar_action->isChecked(); }

          void captureGL (std::string filename) {
            QImage image (glarea->grabFramebuffer());
            image.save (filename.c_str());
          }

          GL::Area* glwidget () const { return glarea; }
          GL::Lighting& lighting () { return *lighting_; }
          ColourMap::Renderer colourbar_renderer;

          static void add_commandline_options (MR::App::OptionList& options);
          static Window* main;

        signals:
          void focusChanged ();
          void targetChanged ();
          void sliceChanged ();
          void planeChanged ();
          void orientationChanged ();
          void fieldOfViewChanged ();
          void modeChanged ();
          void imageChanged ();
          void imageVisibilityChanged (bool);
          void scalingChanged ();
          void volumeChanged (size_t);
          void volumeGroupChanged (size_t);

        public slots:
          void on_scaling_changed ();
          void updateGL ();

        private slots:
          void image_open_slot ();
          void image_import_DICOM_slot ();
          void image_save_slot ();
          void image_close_slot ();
          void image_properties_slot ();

          void select_mode_slot (QAction* action);
          void select_mouse_mode_slot (QAction* action);
          void select_tool_slot (QAction* action);
          void select_plane_slot (QAction* action);
          void invert_scaling_slot ();
          void full_screen_slot ();
          void toggle_annotations_slot ();
          void snap_to_image_slot ();

          void hide_image_slot ();
          void slice_next_slot ();
          void slice_previous_slot ();
          void image_next_slot ();
          void image_previous_slot ();
          void image_next_volume_slot ();
          void image_previous_volume_slot ();
          void image_next_volume_group_slot ();
          void image_previous_volume_group_slot ();
          void image_reset_slot ();
          void image_interpolate_slot ();
          void image_select_slot (QAction* action);

          void reset_view_slot ();
          void background_colour_slot ();

          void OpenGL_slot ();
          void about_slot ();
          void aboutQt_slot ();

          void process_commandline_options ();



        private:
          QPoint mouse_position_, mouse_displacement_;
          Qt::MouseButtons buttons_;
          Qt::KeyboardModifiers modifiers_;

          enum MouseAction {
            NoAction,
            SetFocus,
            Contrast,
            Pan,
            PanThrough,
            Tilt,
            Rotate
          };

          std::unique_ptr<Mode::Base> mode;
          GL::Lighting* lighting_;
          GL::Font font;

          const Qt::KeyboardModifiers FocusModifier, MoveModifier, RotateModifier;
          MouseAction mouse_action;

          Eigen::Vector3f focal_point, camera_target;
          Math::Versorf orient;
          float field_of_view;
          int anatomical_plane, annotations;
          ColourMap::Position colourbar_position, tools_colourbar_position;
          bool snap_to_image_axes_and_voxel;

          float background_colour[3];

          QMenu *image_menu;

          ColourMapButton *colourmap_button;

          QActionGroup *mode_group,
                       *tool_group,
                       *image_group,
                       *mode_action_group,
                       *plane_group;

          QAction *save_action,
                  *close_action,
                  *properties_action,

                  **tool_actions,
                  *invert_scale_action,
                  *extra_controls_action,
                  *snap_to_image_action,
                  *image_hide_action,
                  *next_image_action,
                  *prev_image_action,
                  *next_image_volume_action,
                  *prev_image_volume_action,
                  *next_slice_action,
                  *prev_slice_action,
                  *reset_view_action,
                  *next_image_volume_group_action,
                  *prev_image_volume_group_action,
                  *image_list_area,

                  *reset_windowing_action,
                  *axial_action,
                  *sagittal_action,
                  *coronal_action,

                  *toggle_annotations_action,
                  *show_comments_action,
                  *show_voxel_info_action,
                  *show_orientation_labels_action,
                  *show_crosshairs_action,
                  *show_colourbar_action,
                  *image_interpolate_action,
                  *full_screen_action,

                  *OpenGL_action,
                  *about_action,
                  *aboutQt_action;

          static ColourMap::Position parse_colourmap_position_str (const std::string& position_str);

          void paintGL ();
          void initGL ();
          void keyPressEvent (QKeyEvent* event) override;
          void keyReleaseEvent (QKeyEvent* event) override;
          void mousePressEventGL (QMouseEvent* event);
          void mouseMoveEventGL (QMouseEvent* event);
          void mouseReleaseEventGL (QMouseEvent* event);
          void wheelEventGL (QWheelEvent* event);
          bool gestureEventGL (QGestureEvent* event);

          int get_mouse_mode ();
          void set_cursor ();
          void set_image_menu ();
          void set_mode_features ();
          void set_image_navigation_menu ();

          void closeEvent (QCloseEvent* event) override;

          template <class Event> void grab_mouse_state (Event* event);
          template <class Event> void update_mouse_state (Event* event);

          Tool::Base* tool_has_focus;

          std::vector<double> render_times;
          double best_FPS, best_FPS_time;
          bool show_FPS;

          friend class ImageBase;
          friend class Mode::Base;
          friend class Tool::Base;
          friend class Tool::ODF;
          friend class Window::GLArea;
          friend class GrabContext;
      };


      class GrabContext : private Context::Grab {
        public:
          GrabContext () : Context::Grab (Window::main->glarea) { }
      };


<<<<<<< HEAD
#ifndef NDEBUG
# define ASSERT_GL_MRVIEW_CONTEXT_IS_CURRENT ASSERT_GL_CONTEXT_IS_CURRENT (::MR::GUI::MRView::Window::main->glwidget())
#else 
# define ASSERT_GL_MRVIEW_CONTEXT_IS_CURRENT
#endif

=======
>>>>>>> 8429bb9b
    }
  }
}

#endif<|MERGE_RESOLUTION|>--- conflicted
+++ resolved
@@ -324,15 +324,13 @@
       };
 
 
-<<<<<<< HEAD
 #ifndef NDEBUG
 # define ASSERT_GL_MRVIEW_CONTEXT_IS_CURRENT ASSERT_GL_CONTEXT_IS_CURRENT (::MR::GUI::MRView::Window::main->glwidget())
 #else 
 # define ASSERT_GL_MRVIEW_CONTEXT_IS_CURRENT
 #endif
 
-=======
->>>>>>> 8429bb9b
+
     }
   }
 }
