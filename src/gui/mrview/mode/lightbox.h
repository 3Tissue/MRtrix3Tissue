/* Copyright (c) 2008-2017 the MRtrix3 contributors.
 *
 * This Source Code Form is subject to the terms of the Mozilla Public
 * License, v. 2.0. If a copy of the MPL was not distributed with this
 * file, you can obtain one at http://mozilla.org/MPL/2.0/.
 *
 * MRtrix is distributed in the hope that it will be useful,
 * but WITHOUT ANY WARRANTY; without even the implied warranty
 * of MERCHANTABILITY or FITNESS FOR A PARTICULAR PURPOSE.
 *
 * For more details, see http://www.mrtrix.org/.
 */


#ifndef __gui_mrview_mode_lightbox_h__
#define __gui_mrview_mode_lightbox_h__

#include "gui/mrview/mode/slice.h"

namespace MR
{
  namespace GUI
  {
    namespace MRView
    {
      namespace Mode
      {
        class LightBox : public Slice
        { MEMALIGN(LightBox)
            Q_OBJECT
            using proj_focusdelta = std::pair<Projection,float>;
          public:
            LightBox();

            void paint(Projection& with_projection) override;
            void mouse_press_event() override;
            void set_focus_event() override;
            void image_changed_event() override;
            const Projection* get_current_projection() const override {
              return &slices_proj_focusdelta[current_slice_index].first; }

            void request_update_mode_gui(ModeGuiVisitor& visitor) const override {
              visitor.update_lightbox_mode_gui(*this); }

            static size_t get_rows() { return n_rows; }
            static size_t get_cols() { return n_cols; }
            static size_t get_volume_increment() { return volume_increment; }
            static float get_slice_increment() { return slice_focus_increment; }
            static float get_slice_inc_adjust_rate() { return slice_focus_inc_adjust_rate; }
            static bool get_show_grid() { return show_grid_lines; }
            static bool get_show_volumes() { return show_volumes; }

            void set_rows(size_t rows);
            void set_cols(size_t cols);
            void set_volume_increment(size_t vol_inc);
            void set_slice_increment(float inc);
            void set_show_grid(bool show_grid);
            void set_show_volumes(bool show_vol);

          public slots:
            void nrows_slot(int value) { set_rows(static_cast<size_t>(value)); }
            void ncolumns_slot(int value) { set_cols(static_cast<size_t>(value));}
            void slice_inc_slot(float value) { set_slice_increment(value); }
            void volume_inc_slot(int value) { set_volume_increment(value); }
            void show_grid_slot (bool value) { set_show_grid(value); }
            void show_volumes_slot (bool value) { set_show_volumes(value); }
            void image_volume_changed_slot() { update_volume_indices(); }

          protected:
            void draw_plane_primitive(int axis, Displayable::Shader& shader_program,
                                      Projection& with_projection) override;
            void finished_paintGL() override;

          private:
            static size_t slice_index(size_t row, size_t col) {
              assert(row < n_rows && col < n_cols);
              return (row * n_cols) + col;
            }

            void update_layout();
            void update_volume_indices();
            void update_slices_focusdelta();
            void set_current_slice_index(size_t slice_index);
            void draw_grid();
            bool render_volumes();

            // Want layout state to persist even after instance is destroyed
            static bool show_grid_lines, show_volumes;
            static std::string prev_image_name;
            static size_t n_rows, n_cols, volume_increment;
            static float slice_focus_increment;
            static float slice_focus_inc_adjust_rate;

            bool layout_is_dirty;
            size_t current_slice_index;
<<<<<<< HEAD

=======
>>>>>>> 09d278e0
            vector<ssize_t> volume_indices;
            vector<proj_focusdelta> slices_proj_focusdelta;

            GL::VertexBuffer frame_VB;
            GL::VertexArrayObject frame_VAO;
            GL::Shader::Program frame_program;
          signals:
            void slice_increment_reset();
        };

      }
    }
  }
}


#endif<|MERGE_RESOLUTION|>--- conflicted
+++ resolved
@@ -93,10 +93,6 @@
 
             bool layout_is_dirty;
             size_t current_slice_index;
-<<<<<<< HEAD
-
-=======
->>>>>>> 09d278e0
             vector<ssize_t> volume_indices;
             vector<proj_focusdelta> slices_proj_focusdelta;
 
