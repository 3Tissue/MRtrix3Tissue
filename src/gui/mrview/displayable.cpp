/*
   Copyright 2012 Brain Research Institute, Melbourne, Australia

   Written by J-Donald Tournier and David Raffelt, 07/12/12.

   This file is part of MRtrix.

   MRtrix is free software: you can redistribute it and/or modify
   it under the terms of the GNU General Public License as published by
   the Free Software Foundation, either version 3 of the License, or
   (at your option) any later version.

   MRtrix is distributed in the hope that it will be useful,
   but WITHOUT ANY WARRANTY; without even the implied warranty of
   MERCHANTABILITY or FITNESS FOR A PARTICULAR PURPOSE.  See the
   GNU General Public License for more details.

   You should have received a copy of the GNU General Public License
   along with MRtrix.  If not, see <http://www.gnu.org/licenses/>.

*/

#include "gui/mrview/displayable.h"
#include "progressbar.h"
#include "image/stride.h"
#include "gui/mrview/window.h"



namespace MR
{
  namespace GUI
  {
    namespace MRView
    {

      Displayable::Displayable (const std::string& filename) :
        QAction (nullptr),
        lessthan (NAN),
        greaterthan (NAN),
        display_midpoint (NAN),
        display_range (NAN),
        transparent_intensity (NAN),
        opaque_intensity (NAN),
        alpha (NAN),
        colourmap (0),
        show (true),
        show_colour_bar (true),
        filename (filename),
        value_min (NAN),
        value_max (NAN),
        flags_ (0x00000000) { 
          colour[0] = colour[1] = 255;
          colour[2] = 0;
        }


<<<<<<< HEAD
      Displayable::Displayable (Window& window, const std::string& filename) :
        QAction (shorten (filename, 20, 0).c_str(), &window),
        lessthan (NAN),
        greaterthan (NAN),
        display_midpoint (NAN),
        display_range (NAN),
        transparent_intensity (NAN),
        opaque_intensity (NAN),
        alpha (NAN),
        colourmap (0), 
        show (true),
        show_colour_bar (true),
        filename (filename),
        value_min (NAN),
        value_max (NAN),
        flags_ (0x00000000) {
          connect (this, SIGNAL(scalingChanged()), &window, SLOT(on_scaling_changed()));
          colour[0] = colour[1] = 255;
          colour[2] = 0;
      }

=======
>>>>>>> 5d43dbc7

      Displayable::~Displayable ()
      {
      }



      bool Displayable::Shader::need_update (const Displayable& object) const 
      { 
        return flags != object.flags() || colourmap != object.colourmap;
      }


      void Displayable::Shader::update (const Displayable& object) 
      {
        flags = object.flags();
        colourmap = object.colourmap;
      }

    }
  }
}

<|MERGE_RESOLUTION|>--- conflicted
+++ resolved
@@ -55,30 +55,6 @@
         }
 
 
-<<<<<<< HEAD
-      Displayable::Displayable (Window& window, const std::string& filename) :
-        QAction (shorten (filename, 20, 0).c_str(), &window),
-        lessthan (NAN),
-        greaterthan (NAN),
-        display_midpoint (NAN),
-        display_range (NAN),
-        transparent_intensity (NAN),
-        opaque_intensity (NAN),
-        alpha (NAN),
-        colourmap (0), 
-        show (true),
-        show_colour_bar (true),
-        filename (filename),
-        value_min (NAN),
-        value_max (NAN),
-        flags_ (0x00000000) {
-          connect (this, SIGNAL(scalingChanged()), &window, SLOT(on_scaling_changed()));
-          colour[0] = colour[1] = 255;
-          colour[2] = 0;
-      }
-
-=======
->>>>>>> 5d43dbc7
 
       Displayable::~Displayable ()
       {
