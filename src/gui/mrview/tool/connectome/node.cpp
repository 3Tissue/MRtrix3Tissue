--- conflicted
+++ resolved
@@ -80,12 +80,9 @@
         Node::Mesh::Mesh (MR::Mesh::Mesh& in) :
             count (3 * in.num_triangles())
         {
-<<<<<<< HEAD
+          Window::GrabContext context;
           ASSERT_GL_MRVIEW_CONTEXT_IS_CURRENT;
-=======
-          Window::GrabContext context;
 
->>>>>>> 17e390db
           std::vector<float> vertices;
           vertices.reserve (3 * in.num_vertices());
           for (size_t v = 0; v != in.num_vertices(); ++v) {
@@ -164,11 +161,9 @@
         void Node::Mesh::render() const
         {
           assert (count);
-<<<<<<< HEAD
+          Window::GrabContext context;
           ASSERT_GL_MRVIEW_CONTEXT_IS_CURRENT;
-=======
-          Window::GrabContext context;
->>>>>>> 17e390db
+
           vertex_buffer.bind (gl::ARRAY_BUFFER);
           normal_buffer.bind (gl::ARRAY_BUFFER);
           vertex_array_object.bind();
