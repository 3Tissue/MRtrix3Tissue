--- conflicted
+++ resolved
@@ -105,33 +105,27 @@
             TrackScalarFileOptions *scalar_file_options;
             LightingDock *lighting_dock;
 
-<<<<<<< HEAD
             QGroupBox* slab_group_box;
-=======
->>>>>>> 06718b4c
+            QGroupBox* lighting_group_box;
+            QPushButton* lighting_button;
+
             QGroupBox* lighting_group_box;
             QPushButton* lighting_button;
 
             QSlider* opacity_slider;
             QSlider* thickness_slider;
-<<<<<<< HEAD
 
-=======
->>>>>>> 06718b4c
             QLabel* thickness_label;
             
             void dropEvent (QDropEvent* event) override;
             void update_scalar_options();
-<<<<<<< HEAD
             void add_tractogram (vector<std::string>& list);
             void select_last_added_tractogram();
             bool process_commandline_option_tsf_check_tracto_loaded ();
             bool process_commandline_option_tsf_option (const MR::App::ParsedOption&, uint, vector<default_type>& range);
             void update_geometry_type_gui();
 
-=======
             void update_geometry_type_gui();
->>>>>>> 06718b4c
         };
       }
     }
