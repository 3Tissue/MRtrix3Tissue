--- conflicted
+++ resolved
@@ -121,12 +121,9 @@
           else { slice_axes[0] = 0; slice_axes[1] = 1; }
           tex_size = { { size[slice_axes[0]], size[slice_axes[1]] } };
 
-<<<<<<< HEAD
-          Window::GrabContext context;
-          ASSERT_GL_MRVIEW_CONTEXT_IS_CURRENT;
-=======
-          MRView::GrabContext context;
->>>>>>> 8429bb9b
+          MRView::GrabContext context;
+          ASSERT_GL_MRVIEW_CONTEXT_IS_CURRENT;
+
           if (!shared)
             shared.reset (new Shared());
           else
@@ -245,12 +242,8 @@
             }
           } while ((v - final_vox).abs().maxCoeff());
 
-<<<<<<< HEAD
-          Window::GrabContext context;
-          ASSERT_GL_MRVIEW_CONTEXT_IS_CURRENT;
-=======
-          MRView::GrabContext context;
->>>>>>> 8429bb9b
+          MRView::GrabContext context;
+          ASSERT_GL_MRVIEW_CONTEXT_IS_CURRENT;
           roi.texture().bind();
           gl::TexSubImage3D (gl::TEXTURE_3D, 0, from[0], from[1], from[2], size[0], size[1], size[2], gl::RED, gl::UNSIGNED_BYTE, (void*) (&after[0]));
           ASSERT_GL_MRVIEW_CONTEXT_IS_CURRENT;
@@ -295,12 +288,8 @@
 
           } } }
 
-<<<<<<< HEAD
-          Window::GrabContext context;
-          ASSERT_GL_MRVIEW_CONTEXT_IS_CURRENT;
-=======
-          MRView::GrabContext context;
->>>>>>> 8429bb9b
+          MRView::GrabContext context;
+          ASSERT_GL_MRVIEW_CONTEXT_IS_CURRENT;
           roi.texture().bind();
           gl::TexSubImage3D (gl::TEXTURE_3D, 0, from[0], from[1], from[2], size[0], size[1], size[2], gl::RED, gl::UNSIGNED_BYTE, (void*) (&after[0]));
           ASSERT_GL_MRVIEW_CONTEXT_IS_CURRENT;
@@ -334,12 +323,8 @@
                     Math::pow2 (roi.header().spacing(2) * (vox[2]-k)) < radius_sq)
                   after[i-from[0] + size[0] * (j-from[1] + size[1] * (k-from[2]))] = value;
 
-<<<<<<< HEAD
-          Window::GrabContext context;
-          ASSERT_GL_MRVIEW_CONTEXT_IS_CURRENT;
-=======
-          MRView::GrabContext context;
->>>>>>> 8429bb9b
+          MRView::GrabContext context;
+          ASSERT_GL_MRVIEW_CONTEXT_IS_CURRENT;
           roi.texture().bind();
           gl::TexSubImage3D (gl::TEXTURE_3D, 0, from[0], from[1], from[2], size[0], size[1], size[2], gl::RED, gl::UNSIGNED_BYTE, (void*) (&after[0]));
           ASSERT_GL_MRVIEW_CONTEXT_IS_CURRENT;
@@ -371,12 +356,8 @@
               for (int i = a[0]; i <= b[0]; ++i)
                 after[i-from[0] + size[0] * (j-from[1] + size[1] * (k-from[2]))] = value;
 
-<<<<<<< HEAD
-          Window::GrabContext context;
-          ASSERT_GL_MRVIEW_CONTEXT_IS_CURRENT;
-=======
-          MRView::GrabContext context;
->>>>>>> 8429bb9b
+          MRView::GrabContext context;
+          ASSERT_GL_MRVIEW_CONTEXT_IS_CURRENT;
           roi.texture().bind();
           gl::TexSubImage3D (gl::TEXTURE_3D, 0, from[0], from[1], from[2], size[0], size[1], size[2], gl::RED, gl::UNSIGNED_BYTE, (void*) (&after[0]));
           ASSERT_GL_MRVIEW_CONTEXT_IS_CURRENT;
@@ -419,12 +400,8 @@
               }
             }
           }
-<<<<<<< HEAD
-          Window::GrabContext context;
-          ASSERT_GL_MRVIEW_CONTEXT_IS_CURRENT;
-=======
-          MRView::GrabContext context;
->>>>>>> 8429bb9b
+          MRView::GrabContext context;
+          ASSERT_GL_MRVIEW_CONTEXT_IS_CURRENT;
           roi.texture().bind();
           gl::TexSubImage3D (gl::TEXTURE_3D, 0, from[0], from[1], from[2], size[0], size[1], size[2], gl::RED, gl::UNSIGNED_BYTE, (void*) (&after[0]));
           ASSERT_GL_MRVIEW_CONTEXT_IS_CURRENT;
@@ -436,12 +413,8 @@
 
         void ROI_UndoEntry::undo (ROI_Item& roi) 
         {
-<<<<<<< HEAD
-          Window::GrabContext context;
-          ASSERT_GL_MRVIEW_CONTEXT_IS_CURRENT;
-=======
-          MRView::GrabContext context;
->>>>>>> 8429bb9b
+          MRView::GrabContext context;
+          ASSERT_GL_MRVIEW_CONTEXT_IS_CURRENT;
           roi.texture().bind();
           gl::TexSubImage3D (gl::TEXTURE_3D, 0, from[0], from[1], from[2], size[0], size[1], size[2], gl::RED, gl::UNSIGNED_BYTE, (void*) (&before[0]));
           ASSERT_GL_MRVIEW_CONTEXT_IS_CURRENT;
@@ -449,12 +422,8 @@
 
         void ROI_UndoEntry::redo (ROI_Item& roi) 
         {
-<<<<<<< HEAD
-          Window::GrabContext context;
-          ASSERT_GL_MRVIEW_CONTEXT_IS_CURRENT;
-=======
-          MRView::GrabContext context;
->>>>>>> 8429bb9b
+          MRView::GrabContext context;
+          ASSERT_GL_MRVIEW_CONTEXT_IS_CURRENT;
           roi.texture().bind();
           gl::TexSubImage3D (gl::TEXTURE_3D, 0, from[0], from[1], from[2], size[0], size[1], size[2], gl::RED, gl::UNSIGNED_BYTE, (void*) (&after[0]));
           ASSERT_GL_MRVIEW_CONTEXT_IS_CURRENT;
@@ -462,12 +431,8 @@
 
         void ROI_UndoEntry::copy (ROI_Item& roi, ROI_UndoEntry& source) 
         {
-<<<<<<< HEAD
-          Window::GrabContext context;
-          ASSERT_GL_MRVIEW_CONTEXT_IS_CURRENT;
-=======
-          MRView::GrabContext context;
->>>>>>> 8429bb9b
+          MRView::GrabContext context;
+          ASSERT_GL_MRVIEW_CONTEXT_IS_CURRENT;
           after = source.before;
           roi.texture().bind();
           gl::TexSubImage3D (gl::TEXTURE_3D, 0, from[0], from[1], from[2], size[0], size[1], size[2], gl::RED, gl::UNSIGNED_BYTE, (void*) (&after[0]));
