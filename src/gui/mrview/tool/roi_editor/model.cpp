/*
   Copyright 2009 Brain Research Institute, Melbourne, Australia

   Written by J-Donald Tournier, 2014.

   This file is part of MRtrix.

   MRtrix is free software: you can redistribute it and/or modify
   it under the terms of the GNU General Public License as published by
   the Free Software Foundation, either version 3 of the License, or
   (at your option) any later version.

   MRtrix is distributed in the hope that it will be useful,
   but WITHOUT ANY WARRANTY; without even the implied warranty of
   MERCHANTABILITY or FITNESS FOR A PARTICULAR PURPOSE.  See the
   GNU General Public License for more details.

   You should have received a copy of the GNU General Public License
   along with MRtrix.  If not, see <http://www.gnu.org/licenses/>.

*/

#include "gui/mrview/window.h"
#include "gui/mrview/tool/roi_editor/model.h"


namespace MR
{
  namespace GUI
  {
    namespace MRView
    {
      namespace Tool
      {
            




        void ROI_Model::load (std::vector<std::unique_ptr<MR::Header>>& list)
        {
          beginInsertRows (QModelIndex(), items.size(), items.size()+list.size());
          for (size_t i = 0; i < list.size(); ++i) {
<<<<<<< HEAD
            Window::GrabContext context;
            MR::Header H (*list[i]);
            ROI_Item* roi = new ROI_Item (std::move(H));
=======
            MRView::GrabContext context;
            ROI_Item* roi = new ROI_Item (std::move (*list[i]));
>>>>>>> 8429bb9b
            roi->load (*list[i]);
            items.push_back (std::unique_ptr<Displayable> (roi));
          }
          endInsertRows();
        }

        void ROI_Model::create (MR::Header&& image)
        {
          beginInsertRows (QModelIndex(), items.size(), items.size()+1);
          {
            MRView::GrabContext context;
            ROI_Item* roi = new ROI_Item (std::move (image));
            roi->zero ();
            items.push_back (std::unique_ptr<Displayable> (roi));
          }
          endInsertRows();
        }





      }
    }
  }
}



<|MERGE_RESOLUTION|>--- conflicted
+++ resolved
@@ -41,14 +41,8 @@
         {
           beginInsertRows (QModelIndex(), items.size(), items.size()+list.size());
           for (size_t i = 0; i < list.size(); ++i) {
-<<<<<<< HEAD
-            Window::GrabContext context;
-            MR::Header H (*list[i]);
-            ROI_Item* roi = new ROI_Item (std::move(H));
-=======
             MRView::GrabContext context;
             ROI_Item* roi = new ROI_Item (std::move (*list[i]));
->>>>>>> 8429bb9b
             roi->load (*list[i]);
             items.push_back (std::unique_ptr<Displayable> (roi));
           }
