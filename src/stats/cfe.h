--- conflicted
+++ resolved
@@ -62,64 +62,9 @@
                           const std::vector<direction_type>& fixel_directions,
                           std::vector<uint16_t>& fixel_TDI,
                           std::vector<std::map<int32_t, connectivity> >& connectivity_matrix,
-<<<<<<< HEAD
                           const value_type angular_threshold);
 
-
           bool operator () (const SetVoxelDir& in);
-
-=======
-                          value_type angular_threshold):
-                          fixel_indexer (fixel_indexer) ,
-                          fixel_directions (fixel_directions),
-                          fixel_TDI (fixel_TDI),
-                          connectivity_matrix (connectivity_matrix) {
-            angular_threshold_dp = cos (angular_threshold * (Math::pi/180.0));
-          }
-
-          bool operator() (SetVoxelDir& in)
-          {
-            // For each voxel tract tangent, assign to a fixel
-            std::vector<int32_t> tract_fixel_indices;
-            for (SetVoxelDir::const_iterator i = in.begin(); i != in.end(); ++i) {
-              assign_pos_of (*i).to (fixel_indexer);
-              fixel_indexer.index(3) = 0;
-              int32_t first_index = fixel_indexer.value();
-              if (first_index >= 0) {
-                fixel_indexer.index(3) = 1;
-                int32_t last_index = first_index + fixel_indexer.value();
-                int32_t closest_fixel_index = -1;
-                value_type largest_dp = 0.0;
-                Eigen::Vector3f dir (i->get_dir());
-                dir.normalize();
-                for (int32_t j = first_index; j < last_index; ++j) {
-                  value_type dp = std::abs (dir.dot (fixel_directions[j]));
-                  if (dp > largest_dp) {
-                    largest_dp = dp;
-                    closest_fixel_index = j;
-                  }
-                }
-                if (largest_dp > angular_threshold_dp) {
-                  tract_fixel_indices.push_back (closest_fixel_index);
-                  fixel_TDI[closest_fixel_index]++;
-                }
-              }
-            }
-
-            try {
-              for (size_t i = 0; i < tract_fixel_indices.size(); i++) {
-                for (size_t j = i + 1; j < tract_fixel_indices.size(); j++) {
-                  connectivity_matrix[tract_fixel_indices[i]][tract_fixel_indices[j]].value++;
-                  connectivity_matrix[tract_fixel_indices[j]][tract_fixel_indices[i]].value++;
-                }
-              }
-              return true;
-            } catch (...) {
-              throw Exception ("Error assigning memory for CFE connectivity matrix");
-              return false;
-            }
-          }
->>>>>>> c5d07b35
 
         private:
           Image<int32_t> fixel_indexer;
