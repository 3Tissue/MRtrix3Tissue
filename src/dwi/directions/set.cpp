/*
 * Copyright (c) 2008-2016 the MRtrix3 contributors
 * 
 * This Source Code Form is subject to the terms of the Mozilla Public
 * License, v. 2.0. If a copy of the MPL was not distributed with this
 * file, You can obtain one at http://mozilla.org/MPL/2.0/
 * 
 * MRtrix is distributed in the hope that it will be useful,
 * but WITHOUT ANY WARRANTY; without even the implied warranty of
 * MERCHANTABILITY or FITNESS FOR A PARTICULAR PURPOSE.
 * 
 * For more details, see www.mrtrix.org
 * 
 */




#include "dwi/directions/set.h"

#include <list>
#include <set>
#include <vector>

#include "bitset.h"
#include "math/rng.h"


namespace MR {
  namespace DWI {
    namespace Directions {





      index_type Set::get_min_linkage (const index_type one, const index_type two) const
      {
        assert (one < size());
        assert (two < size());
        if (one == two)
          return 0;

        std::vector<bool> processed (size(), 0);
        std::vector<index_type> to_expand;
        processed[one] = true;
        to_expand.push_back (one);
        index_type min_linkage = 0;
        do {
          ++min_linkage;
          std::vector<index_type> next_to_expand;
          for (const auto& i : to_expand) {
            for (const auto& j : adj_dirs[i]) {
              if (j == two) {
                return min_linkage;
              } else if (!processed[j]) {
                processed[j] = true;
                next_to_expand.push_back (j);
              }
            }
          }
          std::swap (to_expand, next_to_expand);
        } while (1);
        return std::numeric_limits<index_type>::max();
      }



      void Set::load_predefined (Eigen::MatrixXd& az_el_pairs, const size_t i)
      {
        switch (i) {
          case 60:   az_el_pairs = electrostatic_repulsion_60 (); return;
          case 129:  az_el_pairs = tesselation_129 (); return;
          case 300:  az_el_pairs = electrostatic_repulsion_300 (); return;
          case 321:  az_el_pairs = tesselation_321 (); return;
          case 469:  az_el_pairs = tesselation_469 (); return;
          case 513:  az_el_pairs = tesselation_513 (); return;
          case 1281: az_el_pairs = tesselation_1281 (); return;
          case 5000: az_el_pairs = electrostatic_repulsion_5000 (); return;
          default: throw Exception ("No pre-defined data set of " + str (i) + " directions");
        }
      }



      void Set::initialise_adjacency()
      {
        adj_dirs.assign (size(), std::vector<index_type>());

        // New algorithm for determining direction adjacency
        // * Duplicate all directions to get a full spherical set
        // * Initialise convex hull using a tetrahedron:
        //   - Identify 6 extremum points (upper & lower per axis)
        //   - Take the two furthest extrema to form a line
        //   - Take the furthest extremum from this line to form a triangle
        //   - Take the furthest vertex from this triangle to form a tetrahedon
        // * For each plane (until none remaining):
        //   * Select the point with the furthest distance from the plane
        //     - If none exists, append these three edges to the result
        //   * Identify any planes adjacent to this plane, for which the point is also above the plane
        //   * Generate new triangles using this point, and the outer border of the planes
        //   * Append these to the list of planes to process

        class Vertex {
          public:
<<<<<<< HEAD
            Vertex (const Set& set, const index_type index, const bool inverse) :
                dir (set[index] * (inverse ? -1.0f : 1.0f)),
                index (index) { }
            const Eigen::Vector3 dir;
            const index_type index; // Indexes the underlying direction set
=======
            Vertex (const Set& set, const dir_t index, const bool inverse) :
                dir (set[index].cast<default_type>() * (inverse ? -1.0 : 1.0)),
                index (index) { }
            const Eigen::Vector3 dir;
            const dir_t index; // Indexes the underlying direction set
>>>>>>> 923c78b2
        };

        class Plane {
          public:
            Plane (const std::vector<Vertex>& vertices, const index_type one, const index_type two, const index_type three) :
                indices {{ one, two, three }},
                normal (((vertices[two].dir-vertices[one].dir).cross (vertices[three].dir-vertices[two].dir)).normalized()),
                dist (std::max ( { vertices[one].dir.dot (normal), vertices[two].dir.dot (normal), vertices[three].dir.dot (normal) } ) ) { }
<<<<<<< HEAD
            bool includes (const index_type i) const { return (indices[0] == i || indices[1] == i || indices[2] == i); }
            const std::array<index_type,3> indices; // Indexes the vertices vector
=======
            bool includes (const dir_t i) const { return (indices[0] == i || indices[1] == i || indices[2] == i); }
            const std::array<dir_t,3> indices; // Indexes the vertices vector
>>>>>>> 923c78b2
            const Eigen::Vector3 normal;
            const default_type dist;
        };

        class PlaneComp
        {
          public:
            bool operator() (const Plane& one, const Plane& two) const {
              return (one.dist < two.dist);
            }
        };

        std::vector<Vertex> vertices;
        // Generate antipodal vertices
        for (index_type i = 0; i != size(); ++i) {
          vertices.push_back (Vertex (*this, i, false));
          vertices.push_back (Vertex (*this, i, true));
        }

<<<<<<< HEAD
        index_type extremum_indices[3][2] = { {0, 0}, {0, 0}, {0, 0} };
        default_type extremum_values[3][2] = { {1.0, -1.0}, {1.0, -1.0}, {1.0, -1.0} };
=======
        dir_t extremum_indices[3][2] = { {0, 0}, {0, 0}, {0, 0} };
        default_type extremum_values[3][2] = { {1.0f, -1.0f}, {1.0f, -1.0f}, {1.0f, -1.0f} };
>>>>>>> 923c78b2
        for (size_t i = 0; i != vertices.size(); ++i) {
          for (size_t axis = 0; axis != 3; ++axis) {
            if (vertices[i].dir[axis] < extremum_values[axis][0]) {
              extremum_values[axis][0] = vertices[i].dir[axis];
              extremum_indices[axis][0] = i;
            }
            if (vertices[i].dir[axis] > extremum_values[axis][1]) {
              extremum_values[axis][1] = vertices[i].dir[axis];
              extremum_indices[axis][1] = i;
            }
          }
        }

        // Find the two most distant points out of these six
        std::vector<index_type> all_extrema;
        for (size_t axis = 0; axis != 3; ++axis) {
          all_extrema.push_back (extremum_indices[axis][0]);
          all_extrema.push_back (extremum_indices[axis][1]);
        }
<<<<<<< HEAD
        std::pair<index_type, index_type> distant_pair;
        default_type max_dist_sq = 0.0;
        for (index_type i = 0; i != 6; ++i) {
          for (index_type j = i + 1; j != 6; ++j) {
=======
        std::pair<dir_t, dir_t> distant_pair;
        default_type max_dist_sq = 0.0;
        for (dir_t i = 0; i != 6; ++i) {
          for (dir_t j = i + 1; j != 6; ++j) {
>>>>>>> 923c78b2
            const default_type dist_sq = (vertices[all_extrema[j]].dir - vertices[all_extrema[i]].dir).squaredNorm();
            if (dist_sq > max_dist_sq) {
              max_dist_sq = dist_sq;
              distant_pair = std::make_pair (i, j);
            }
          }
        }

        // This forms the base line of the base triangle of the tetrahedon
        // Now from the remaining four extrema, find which one is farthest from this line
<<<<<<< HEAD
        index_type third_point = 6;
        default_type max_dist = 0.0;
        for (index_type i = 0; i != 6; ++i) {
=======
        dir_t third_point = 6;
        default_type max_dist = 0.0;
        for (dir_t i = 0; i != 6; ++i) {
>>>>>>> 923c78b2
          if (i != distant_pair.first && i != distant_pair.second) {
            const default_type dist = (vertices[all_extrema[i]].dir - (vertices[all_extrema[distant_pair.first]].dir)).cross (vertices[all_extrema[i]].dir - vertices[all_extrema[distant_pair.second]].dir).norm() / (vertices[all_extrema[distant_pair.second]].dir - vertices[all_extrema[distant_pair.first]].dir).norm();
            if (dist > max_dist) {
              max_dist = dist;
              third_point = i;
            }
          }
        }
        assert (third_point != 6);

        // Does this have to be done in order?
        // It appears not - however random deletion of entries _is_ required
        //std::multiset<Plane, PlaneComp> planes;
        std::list<Plane> planes;
        planes.push_back (Plane (vertices, all_extrema[distant_pair.first], all_extrema[distant_pair.second], all_extrema[third_point]));
        // Find the most distant point to this plane, and use it as the tip point of the tetrahedon
        const Plane base_plane = *planes.begin();
<<<<<<< HEAD
        index_type fourth_point = vertices.size();
        max_dist = 0.0;
        for (index_type i = 0; i != vertices.size(); ++i) {
=======
        dir_t fourth_point = vertices.size();
        max_dist = 0.0;
        for (dir_t i = 0; i != vertices.size(); ++i) {
>>>>>>> 923c78b2
          // Use the reverse of the base plane normal - searching the other hemisphere
          const default_type dist = vertices[i].dir.dot (-base_plane.normal);
          if (dist > max_dist) {
            max_dist = dist;
            fourth_point = i;
          }
        }
        assert (fourth_point != vertices.size());
        planes.push_back (Plane (vertices, base_plane.indices[0], fourth_point, base_plane.indices[1]));
        planes.push_back (Plane (vertices, base_plane.indices[1], fourth_point, base_plane.indices[2]));
        planes.push_back (Plane (vertices, base_plane.indices[2], fourth_point, base_plane.indices[0]));

        std::vector<Plane> hull;

        // Speedup: Only test those directions that have not yet been incorporated into any plane
        BitSet assigned (vertices.size());
        assigned[base_plane.indices[0]] = true;
        assigned[base_plane.indices[1]] = true;
        assigned[base_plane.indices[2]] = true;
        assigned[fourth_point] = true;
        size_t assigned_counter = 4;

        while (planes.size()) {
<<<<<<< HEAD
          Plane current (*planes.begin());
          auto max_index = unassigned.end();
          default_type max_dist = current.dist;
          for (auto d = unassigned.begin(); d != unassigned.end(); ++d) {
            const default_type dist = vertices[*d].dir.dot (current.normal);
            if (dist > max_dist) {
              max_dist = dist;
              max_index = d;
=======
          Plane current (planes.back());
          size_t max_index = vertices.size();
          default_type max_dist = current.dist;
          for (size_t d = 0; d != vertices.size(); ++d) {
            if (!assigned[d]) {
              const default_type dist = vertices[d].dir.dot (current.normal);
              if (dist > max_dist) {
                max_dist = dist;
                max_index = d;
              }
>>>>>>> 923c78b2
            }
          }

          if (max_index == vertices.size()) {
            hull.push_back (current);
            planes.pop_back();
          } else {

            // Identify all planes that this extremum point is above
            // More generally this would need to be constrained to only those faces adjacent to the
            //   current plane, but because the data are on the sphere a complete search should be fine

            // TODO Using an alternative data structure, where both faces connected to each
            //   edge are stored and tracked, would speed this up considerably
            std::vector< std::list<Plane>::iterator > all_planes;
            for (std::list<Plane>::iterator p = planes.begin(); p != planes.end(); ++p) {
              if (!p->includes (max_index) && vertices[max_index].dir.dot (p->normal) > p->dist)
                all_planes.push_back (p);
            }

            // Find the matching edges from multiple faces, and construct new triangles going up to the new point
            // Remove any shared edges; non-shared edges are the projection horizon
            std::set<std::pair<index_type, index_type>> horizon;
            for (auto& p : all_planes) {
              for (size_t edge_index = 0; edge_index != 3; ++edge_index) {
                std::pair<index_type, index_type> edge;
                switch (edge_index) {
                  case 0: edge = std::make_pair (p->indices[0], p->indices[1]); break;
                  case 1: edge = std::make_pair (p->indices[1], p->indices[2]); break;
                  case 2: edge = std::make_pair (p->indices[2], p->indices[0]); break;
                }
                bool found = false;
                for (auto h = horizon.begin(); h != horizon.end(); ++h) {
                  // Since we are only dealing with triangles, the edge will always be in the opposite
                  //   direction on the adjacent face
                  if (h->first == edge.second && h->second == edge.first) {
                    horizon.erase (h);
                    found = true;
                    break;
                  }
                }
                if (!found)
                  horizon.insert (edge);
              }
            }

            for (auto& h : horizon)
              planes.push_back (Plane (vertices, h.first, h.second, max_index));

            // Delete the used faces
            for (auto i : all_planes)
              planes.erase (i);

            // This point no longer needs to be tested
            assigned[max_index] = true;
            ++assigned_counter;

          }
        }

        for (auto& current : hull) {
          // Each of these three directions is adjacent
          // However: Each edge may have already been added from other triangles
          for (size_t edge = 0; edge != 6; ++edge) {
            index_type from = 0, to = 0;
            switch (edge) {
              case 0: from = vertices[current.indices[0]].index; to = vertices[current.indices[1]].index; break;
              case 1: from = vertices[current.indices[1]].index; to = vertices[current.indices[0]].index; break;
              case 2: from = vertices[current.indices[1]].index; to = vertices[current.indices[2]].index; break;
              case 3: from = vertices[current.indices[2]].index; to = vertices[current.indices[1]].index; break;
              case 4: from = vertices[current.indices[0]].index; to = vertices[current.indices[2]].index; break;
              case 5: from = vertices[current.indices[2]].index; to = vertices[current.indices[0]].index; break;
            }
            bool found = false;
            for (auto i : adj_dirs[from]) {
              if (i == to) {
                found = true;
                break;
              }
            }
            if (!found)
              adj_dirs[from].push_back (to);
          }
        }

        for (auto& i : adj_dirs)
          std::sort (i.begin(), i.end());
      }

      void Set::initialise_mask()
      {
        dir_mask_bytes = (size() + 7) / 8;
        dir_mask_excess_bits = (8 * dir_mask_bytes) - size();
        dir_mask_excess_bits_mask = 0xFF >> dir_mask_excess_bits;
      }








      index_type FastLookupSet::select_direction (const Eigen::Vector3& p) const
      {

        const size_t grid_index = dir2gridindex (p);

        index_type best_dir = grid_lookup[grid_index].front();
        default_type max_dp = std::abs (p.dot (get_dir (best_dir)));
        for (size_t i = 1; i != grid_lookup[grid_index].size(); ++i) {
          const index_type this_dir = (grid_lookup[grid_index])[i];
          const default_type this_dp = std::abs (p.dot (get_dir (this_dir)));
          if (this_dp > max_dp) {
            max_dp = this_dp;
            best_dir = this_dir;
          }
        }

        return best_dir;

      }



      index_type FastLookupSet::select_direction_slow (const Eigen::Vector3& p) const
      {

        index_type dir = 0;
        default_type max_dot_product = std::abs (p.dot (unit_vectors[0]));
        for (size_t i = 1; i != size(); ++i) {
          const default_type this_dot_product = std::abs (p.dot (unit_vectors[i]));
          if (this_dot_product > max_dot_product) {
            max_dot_product = this_dot_product;
            dir = i;
          }
        }
        return dir;

      }




      void FastLookupSet::initialise()
      {

        default_type adj_dot_product_sum = 0.0;
        size_t adj_dot_product_count = 0;
        for (size_t i = 0; i != size(); ++i) {
          for (std::vector<index_type>::const_iterator j = adj_dirs[i].begin(); j != adj_dirs[i].end(); ++j) {
            if (*j > i) {
              adj_dot_product_sum += std::abs (unit_vectors[i].dot (unit_vectors[*j]));
              ++adj_dot_product_count;
            }
          }
        }

        const default_type min_dp = adj_dot_product_sum / default_type(adj_dot_product_count);
        const default_type max_angle_step = acos (min_dp);

        num_az_grids = ceil (2.0 * Math::pi / max_angle_step);
        num_el_grids = ceil (      Math::pi / max_angle_step);
        total_num_angle_grids = num_az_grids * num_el_grids;

        az_grid_step = 2.0 * Math::pi / default_type(num_az_grids - 1);
        el_grid_step =       Math::pi / default_type(num_el_grids - 1);

        az_begin = -Math::pi;
        el_begin = 0.0;

        grid_lookup.assign (total_num_angle_grids, std::vector<index_type>());
        for (size_t i = 0; i != size(); ++i) {
          const size_t grid_index = dir2gridindex (get_dir(i));
          grid_lookup[grid_index].push_back (i);
        }

        for (size_t i = 0; i != total_num_angle_grids; ++i) {

          const size_t az_index = i / num_el_grids;
          const size_t el_index = i - (az_index * num_el_grids);

          for (size_t point_index = 0; point_index != 4; ++point_index) {

            default_type az = az_begin + (az_index * az_grid_step);
            default_type el = el_begin + (el_index * el_grid_step);
            switch (point_index) {
              case 0: break;
              case 1: az += az_grid_step; break;
              case 2: az += az_grid_step; el += el_grid_step; break;
              case 3: el += el_grid_step; break;
            }

            const Eigen::Vector3 p (cos(az) * sin(el), sin(az) * sin(el), cos (el));
            const index_type nearest_dir = select_direction_slow (p);
            bool dir_present = false;
            for (std::vector<index_type>::const_iterator d = grid_lookup[i].begin(); !dir_present && d != grid_lookup[i].end(); ++d)
              dir_present = (*d == nearest_dir);
            if (!dir_present)
              grid_lookup[i].push_back (nearest_dir);

          }

        }

        for (size_t grid_index = 0; grid_index != total_num_angle_grids; ++grid_index) {
          std::vector<index_type>& this_grid (grid_lookup[grid_index]);
          const size_t num_to_expand = this_grid.size();
          for (size_t index_to_expand = 0; index_to_expand != num_to_expand; ++index_to_expand) {
            const index_type dir_to_expand = this_grid[index_to_expand];
            for (std::vector<index_type>::const_iterator adj = get_adj_dirs(dir_to_expand).begin(); adj != get_adj_dirs(dir_to_expand).end(); ++adj) {

              // Size of lookup tables could potentially be reduced by being more prohibitive of adjacent direction inclusion in the lookup table for this grid

              bool is_present = false;
              for (std::vector<index_type>::const_iterator i = this_grid.begin(); !is_present && i != this_grid.end(); ++i)
                is_present = (*i == *adj);
              if (!is_present)
                this_grid.push_back (*adj);

            }
          }
          std::sort (this_grid.begin(), this_grid.end());
        }

      }



      size_t FastLookupSet::dir2gridindex (const Eigen::Vector3& p) const
      {

        const default_type azimuth   = atan2(p[1], p[0]);
        const default_type elevation = acos (p[2]);

        const size_t azimuth_grid   = std::floor (( azimuth  - az_begin) / az_grid_step);
        const size_t elevation_grid = std::floor ((elevation - el_begin) / el_grid_step);
        const size_t index = (azimuth_grid * num_el_grids) + elevation_grid;

        return index;

      }



      void FastLookupSet::test_lookup() const
      {
        Math::RNG rng;
        std::normal_distribution<> normal (0.0, 1.0);

        size_t error_count = 0;
        const size_t checks = 1000000;
        for (size_t i = 0; i != checks; ++i) {
          Eigen::Vector3 p (normal(rng), normal(rng), normal(rng));
          p.normalize();
          if (select_direction (p) != select_direction_slow (p))
            ++error_count;
        }
        const default_type error_rate = default_type(error_count) / default_type(checks);
        VAR (error_rate);

      }




    }
  }
}
<|MERGE_RESOLUTION|>--- conflicted
+++ resolved
@@ -103,19 +103,11 @@
 
         class Vertex {
           public:
-<<<<<<< HEAD
             Vertex (const Set& set, const index_type index, const bool inverse) :
-                dir (set[index] * (inverse ? -1.0f : 1.0f)),
+                dir (set[index] * (inverse ? -1.0 : 1.0)),
                 index (index) { }
             const Eigen::Vector3 dir;
             const index_type index; // Indexes the underlying direction set
-=======
-            Vertex (const Set& set, const dir_t index, const bool inverse) :
-                dir (set[index].cast<default_type>() * (inverse ? -1.0 : 1.0)),
-                index (index) { }
-            const Eigen::Vector3 dir;
-            const dir_t index; // Indexes the underlying direction set
->>>>>>> 923c78b2
         };
 
         class Plane {
@@ -124,13 +116,8 @@
                 indices {{ one, two, three }},
                 normal (((vertices[two].dir-vertices[one].dir).cross (vertices[three].dir-vertices[two].dir)).normalized()),
                 dist (std::max ( { vertices[one].dir.dot (normal), vertices[two].dir.dot (normal), vertices[three].dir.dot (normal) } ) ) { }
-<<<<<<< HEAD
             bool includes (const index_type i) const { return (indices[0] == i || indices[1] == i || indices[2] == i); }
             const std::array<index_type,3> indices; // Indexes the vertices vector
-=======
-            bool includes (const dir_t i) const { return (indices[0] == i || indices[1] == i || indices[2] == i); }
-            const std::array<dir_t,3> indices; // Indexes the vertices vector
->>>>>>> 923c78b2
             const Eigen::Vector3 normal;
             const default_type dist;
         };
@@ -150,13 +137,8 @@
           vertices.push_back (Vertex (*this, i, true));
         }
 
-<<<<<<< HEAD
         index_type extremum_indices[3][2] = { {0, 0}, {0, 0}, {0, 0} };
         default_type extremum_values[3][2] = { {1.0, -1.0}, {1.0, -1.0}, {1.0, -1.0} };
-=======
-        dir_t extremum_indices[3][2] = { {0, 0}, {0, 0}, {0, 0} };
-        default_type extremum_values[3][2] = { {1.0f, -1.0f}, {1.0f, -1.0f}, {1.0f, -1.0f} };
->>>>>>> 923c78b2
         for (size_t i = 0; i != vertices.size(); ++i) {
           for (size_t axis = 0; axis != 3; ++axis) {
             if (vertices[i].dir[axis] < extremum_values[axis][0]) {
@@ -176,17 +158,10 @@
           all_extrema.push_back (extremum_indices[axis][0]);
           all_extrema.push_back (extremum_indices[axis][1]);
         }
-<<<<<<< HEAD
         std::pair<index_type, index_type> distant_pair;
         default_type max_dist_sq = 0.0;
         for (index_type i = 0; i != 6; ++i) {
           for (index_type j = i + 1; j != 6; ++j) {
-=======
-        std::pair<dir_t, dir_t> distant_pair;
-        default_type max_dist_sq = 0.0;
-        for (dir_t i = 0; i != 6; ++i) {
-          for (dir_t j = i + 1; j != 6; ++j) {
->>>>>>> 923c78b2
             const default_type dist_sq = (vertices[all_extrema[j]].dir - vertices[all_extrema[i]].dir).squaredNorm();
             if (dist_sq > max_dist_sq) {
               max_dist_sq = dist_sq;
@@ -197,15 +172,9 @@
 
         // This forms the base line of the base triangle of the tetrahedon
         // Now from the remaining four extrema, find which one is farthest from this line
-<<<<<<< HEAD
         index_type third_point = 6;
         default_type max_dist = 0.0;
         for (index_type i = 0; i != 6; ++i) {
-=======
-        dir_t third_point = 6;
-        default_type max_dist = 0.0;
-        for (dir_t i = 0; i != 6; ++i) {
->>>>>>> 923c78b2
           if (i != distant_pair.first && i != distant_pair.second) {
             const default_type dist = (vertices[all_extrema[i]].dir - (vertices[all_extrema[distant_pair.first]].dir)).cross (vertices[all_extrema[i]].dir - vertices[all_extrema[distant_pair.second]].dir).norm() / (vertices[all_extrema[distant_pair.second]].dir - vertices[all_extrema[distant_pair.first]].dir).norm();
             if (dist > max_dist) {
@@ -223,15 +192,9 @@
         planes.push_back (Plane (vertices, all_extrema[distant_pair.first], all_extrema[distant_pair.second], all_extrema[third_point]));
         // Find the most distant point to this plane, and use it as the tip point of the tetrahedon
         const Plane base_plane = *planes.begin();
-<<<<<<< HEAD
         index_type fourth_point = vertices.size();
         max_dist = 0.0;
         for (index_type i = 0; i != vertices.size(); ++i) {
-=======
-        dir_t fourth_point = vertices.size();
-        max_dist = 0.0;
-        for (dir_t i = 0; i != vertices.size(); ++i) {
->>>>>>> 923c78b2
           // Use the reverse of the base plane normal - searching the other hemisphere
           const default_type dist = vertices[i].dir.dot (-base_plane.normal);
           if (dist > max_dist) {
@@ -255,18 +218,8 @@
         size_t assigned_counter = 4;
 
         while (planes.size()) {
-<<<<<<< HEAD
-          Plane current (*planes.begin());
-          auto max_index = unassigned.end();
-          default_type max_dist = current.dist;
-          for (auto d = unassigned.begin(); d != unassigned.end(); ++d) {
-            const default_type dist = vertices[*d].dir.dot (current.normal);
-            if (dist > max_dist) {
-              max_dist = dist;
-              max_index = d;
-=======
           Plane current (planes.back());
-          size_t max_index = vertices.size();
+          index_type max_index = vertices.size();
           default_type max_dist = current.dist;
           for (size_t d = 0; d != vertices.size(); ++d) {
             if (!assigned[d]) {
@@ -275,7 +228,6 @@
                 max_dist = dist;
                 max_index = d;
               }
->>>>>>> 923c78b2
             }
           }
 
