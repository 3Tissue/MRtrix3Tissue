--- conflicted
+++ resolved
@@ -289,11 +289,7 @@
 
         for (auto i = out.begin(); i != out.end();) { // Empty increment
 
-<<<<<<< HEAD
-          if (i->is_negative() || i->get_peak_value() < peak_value_threshold || i->get_integral() < min_integral) {
-=======
-          if (i->is_negative() || i->get_max_peak_value() < std::max (min_peak_amp, peak_value_threshold) || i->get_integral() < min_integral) {
->>>>>>> c5a52b02
+          if (i->is_negative() || i->get_max_peak_value() < peak_value_threshold || i->get_integral() < min_integral) {
             i = out.erase (i);
           } else {
             // Revise multiple peaks if present
