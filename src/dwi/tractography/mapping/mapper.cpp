--- conflicted
+++ resolved
@@ -216,11 +216,7 @@
   if (contrast != CURVATURE)
     throw Exception ("Unsupported contrast in function TrackMapperTWI::load_factors()");
 
-<<<<<<< HEAD
-  vector<Eigen::Vector3f> tangents;
-=======
-  std::vector<Eigen::Vector3> tangents;
->>>>>>> de773ec5
+  vector<Eigen::Vector3> tangents;
   tangents.reserve (tck.size());
 
   // Would like to be able to manipulate the length over which the tangent calculation is affected
@@ -233,11 +229,7 @@
 
   // Need to know the distance along the spline between every point and every other point
   // Start by logging the length of each step
-<<<<<<< HEAD
-  vector<float> step_sizes;
-=======
-  std::vector<default_type> step_sizes;
->>>>>>> de773ec5
+  vector<default_type> step_sizes;
   step_sizes.reserve (tck.size());
 
   for (size_t i = 0; i != tck.size(); ++i) {
@@ -292,11 +284,7 @@
   // Smooth both the tangent vectors and the principal normal vectors according to a Gaussuan kernel
   // Remember: tangent vectors are unit length, but for principal normal vectors length must be preserved!
 
-<<<<<<< HEAD
-  vector<Eigen::Vector3f> smoothed_tangents;
-=======
-  std::vector<Eigen::Vector3> smoothed_tangents;
->>>>>>> de773ec5
+  vector<Eigen::Vector3> smoothed_tangents;
   smoothed_tangents.reserve (tangents.size());
 
   static const default_type gaussian_theta = CURVATURE_TRACK_SMOOTHING_FWHM / (2.0 * sqrt (2.0 * log (2.0)));
