/*
   Copyright 2008 Brain Research Institute, Melbourne, Australia

   Written by J-Donald Tournier, 27/06/08.

   This file is part of MRtrix.

   MRtrix is free software: you can redistribute it and/or modify
   it under the terms of the GNU General Public License as published by
   the Free Software Foundation, either version 3 of the License, or
   (at your option) any later version.

   MRtrix is distributed in the hope that it will be useful,
   but WITHOUT ANY WARRANTY; without even the implied warranty of
   MERCHANTABILITY or FITNESS FOR A PARTICULAR PURPOSE.  See the
   GNU General Public License for more details.

   You should have received a copy of the GNU General Public License
   along with MRtrix.  If not, see <http://www.gnu.org/licenses/>.

 */

#ifndef __dwi_gradient_h__
#define __dwi_gradient_h__

#include "app.h"
#include "point.h"
#include "file/path.h"
#include "file/config.h"
#include "image/header.h"
#include "image/stride.h"
#include "image/transform.h"
#include "math/LU.h"
#include "math/SH.h"
#include "math/matrix.h"
#include "math/permutation.h"
#include "dwi/shells.h"


namespace MR
{
  namespace App { class OptionGroup; }

  namespace DWI
  {
    extern const App::OptionGroup GradOption;


    //! ensure each non-b=0 gradient vector is normalised to unit amplitude
    template <typename ValueType> 
      Math::Matrix<ValueType>& normalise_grad (Math::Matrix<ValueType>& grad)
      {
        if (grad.columns() != 4)
          throw Exception ("invalid gradient matrix dimensions");
        for (size_t i = 0; i < grad.rows(); i++) {
          ValueType norm = Math::norm (grad.row (i).sub (0,3));
          if (norm) {
            grad.row (i).sub (0,3) /= norm;
          } else {
            grad (i,3) = 0;
          }
        }
        return grad;
      }


    /*! \brief convert the DW encoding matrix in \a grad into a
     * azimuth/elevation direction set, using only the DWI volumes as per \a
     * dwi */
    template <typename ValueType> 
      inline Math::Matrix<ValueType>& gen_direction_matrix (
          Math::Matrix<ValueType>& dirs, 
          const Math::Matrix<ValueType>& grad, 
          const std::vector<size_t>& dwi)
      {
        dirs.allocate (dwi.size(),2);
        for (size_t i = 0; i < dwi.size(); i++) {
          dirs (i,0) = Math::atan2 (grad (dwi[i],1), grad (dwi[i],0));
          ValueType z = grad (dwi[i],2) / Math::norm (grad.row (dwi[i]).sub (0,3));
          if (z >= 1.0) 
            dirs(i,1) = 0.0;
          else if (z <= -1.0)
            dirs (i,1) = M_PI;
          else 
            dirs (i,1) = Math::acos (z);
        }
        return dirs;
      }



    //! locate, load and rectify FSL-style bvecs/bvals DW encoding files
    /*! This will first look for files names 'bvecs' & 'bvals' in the same
     * folder as the image, assuming its path is stored in header.name(). If
     * not found, then it will look for files with the same prefix as the
     * image and the '_bvecs' & '_bvals' extension. 
     *
     * Once loaded, these are then converted to the format expected by MRtrix.
     * This involves rotating the vectors into the scanner frame of reference,
     * and may also involve re-ordering and/or inverting of the vector elements
     * to match the re-ordering performed by MRtrix for non-axial scans. */
    template <typename ValueType> 
<<<<<<< HEAD
      void load_bvecs_bvals (Math::Matrix<ValueType>& grad, const Image::Header& header)
      {
        std::string dir_path = Path::dirname (header.name());
        std::string bvals_path = Path::join (dir_path, "bvals");
        std::string bvecs_path = Path::join (dir_path, "bvecs");
        bool found_bvals = Path::is_file (bvals_path);
        bool found_bvecs = Path::is_file (bvecs_path);

        if (!found_bvals && !found_bvecs) {
          const std::string prefix = header.name().substr (0, header.name().find_last_of ('.'));
          bvals_path = prefix + "_bvals";
          bvecs_path = prefix + "_bvecs";
          found_bvals = Path::is_file (bvals_path);
          found_bvecs = Path::is_file (bvecs_path);
        }

        if (found_bvals && !found_bvecs)
          throw Exception ("found bvals file but not bvecs file");
        else if (!found_bvals && found_bvecs)
          throw Exception ("found bvecs file but not bvals file");
        else if (!found_bvals && !found_bvecs)
          throw Exception ("could not find either bvecs or bvals gradient files");

        Math::Matrix<ValueType> bvals, bvecs;
        bvals.load (bvals_path);
        bvecs.load (bvecs_path);

        if (bvals.rows() != 1) throw Exception ("bvals file must contain 1 row only");
        if (bvecs.rows() != 3) throw Exception ("bvecs file must contain exactly 3 rows");

        if (bvals.columns() != bvecs.columns() || bvals.columns() != size_t(header.dim (3)))
          throw Exception ("bvals and bvecs files must have same number of diffusion directions as DW-image");

        // account for the fact that bvecs are specified wrt original image axes,
        // which may have been re-ordered and/or inverted by MRtrix to match the
        // expected anatomical frame of reference:
        std::vector<size_t> order = Image::Stride::order (header, 0, 3);
        Math::Matrix<ValueType> G (bvecs.columns(), 3);
        for (size_t n = 0; n < G.rows(); ++n) {
          G(n,order[0]) = header.stride(order[0]) > 0 ? bvecs(0,n) : -bvecs(0,n);
          G(n,order[1]) = header.stride(order[1]) > 0 ? bvecs(1,n) : -bvecs(1,n);
          G(n,order[2]) = header.stride(order[2]) > 0 ? bvecs(2,n) : -bvecs(2,n);
        }
=======
      void load_bvecs_bvals (Math::Matrix<ValueType>& grad, const Image::Header& header, const std::string& bvecs_path, const std::string& bvals_path)
    {
      Math::Matrix<ValueType> bvals, bvecs;
      bvals.load (bvals_path);
      bvecs.load (bvecs_path);

      if (bvals.rows() != 1) throw Exception ("bvals file must contain 1 row only");
      if (bvecs.rows() != 3) throw Exception ("bvecs file must contain exactly 3 rows");

      if (bvals.columns() != bvecs.columns() || bvals.columns() != size_t(header.dim (3)))
        throw Exception ("bvals and bvecs files must have same number of diffusion directions as DW-image");

      // account for the fact that bvecs are specified wrt original image axes,
      // which may have been re-ordered and/or inverted by MRtrix to match the
      // expected anatomical frame of reference:
      std::vector<size_t> order = Image::Stride::order (header, 0, 3);
      Math::Matrix<ValueType> G (bvecs.columns(), 3);
      for (size_t n = 0; n < G.rows(); ++n) {
        G(n,order[0]) = header.stride(order[0]) > 0 ? bvecs(0,n) : -bvecs(0,n);
        G(n,order[1]) = header.stride(order[1]) > 0 ? bvecs(1,n) : -bvecs(1,n);
        G(n,order[2]) = header.stride(order[2]) > 0 ? bvecs(2,n) : -bvecs(2,n);
      }
>>>>>>> f1817099

        // rotate gradients into scanner coordinate system:
        grad.allocate (G.rows(), 4);
        Math::Matrix<ValueType> grad_G = grad.sub (0, grad.rows(), 0, 3);
        Math::Matrix<ValueType> rotation = header.transform().sub (0,3,0,3);
        Math::mult (grad_G, ValueType(0.0), ValueType(1.0), CblasNoTrans, G, CblasTrans, rotation);

        grad.column(3) = bvals.row(0);
      }



    //! export gradient table in FSL format (bvecs/bvals)
    /*! This will take the gradient table information from a header and export it
     * to a bvecs/bvals file pair. In addition to splitting the information over two
     * files, the vectors must be reoriented; firstly to change from scanner space to
     * image space, and then to compensate for the fact that FSL defines its vectors
     * with regards to the data strides in the image file.
     */
    void save_bvecs_bvals (const Image::Header&, const std::string&);



    //! scale b-values by square of gradient norm 
    template <typename ValueType>
      void scale_bvalue_by_G_squared (Math::Matrix<ValueType>& G) 
      {
        for (size_t n = 0; n < G.rows(); ++n) {
          if (G(n,3)) {
            float norm = Math::norm (G.row(n).sub(0,3));
            G(n,3) *= norm*norm;
          }
        }
      }


    //! get the DW gradient encoding matrix
    /*! attempts to find the DW gradient encoding matrix, using the following
     * procedure: 
     * - if the -grad option has been supplied, then load the matrix assuming
     *     it is in MRtrix format, and return it;
     * - if the -fslgrad option has been supplied, then load and rectify the
     *     bvecs/bvals pair using load_bvecs_bvals() and return it;
     * - if the DW_scheme member of the header is non-empty, return it;
     * - if no source of gradient encoding is found, return an empty matrix.
     */
    template <typename ValueType> 
      Math::Matrix<ValueType> get_DW_scheme (const Image::Header& header)
      {
        DEBUG ("searching for suitable gradient encoding...");
        using namespace App;
        Math::Matrix<ValueType> grad;

        try {
          const Options opt_mrtrix = get_options ("grad");
          if (opt_mrtrix.size())
            grad.load (opt_mrtrix[0][0]);
          const Options opt_fsl = get_options ("fslgrad");
          if (opt_fsl.size()) {
            if (opt_mrtrix.size())
              throw Exception ("Please provide diffusion encoding using either -grad or -fslgrad option (not both)");
            load_bvecs_bvals (grad, header, opt_fsl[0][0], opt_fsl[0][1]);
          }
          if (!opt_mrtrix.size() && !opt_fsl.size() && header.DW_scheme().is_set())
            grad = header.DW_scheme();
        }
        catch (Exception& E) {
          E.display (3);
          throw Exception ("error importing diffusion encoding for image \"" + header.name() + "\"");
        }

        if (!grad.rows())
          return grad;

        if (grad.columns() != 4)
          throw Exception ("unexpected diffusion encoding matrix dimensions");

        INFO ("found " + str (grad.rows()) + "x" + str (grad.columns()) + " diffusion-weighted encoding");

        return grad;
      }


    //! check that the DW scheme matches the DWI data in \a header
    template <typename ValueType> 
      inline void check_DW_scheme (const Image::Header& header, const Math::Matrix<ValueType>& grad)
      {
        if (!grad.rows())
          throw Exception ("no valid diffusion encoding scheme found");

        if (header.ndim() != 4)
          throw Exception ("dwi image should contain 4 dimensions");

        if (header.dim (3) != (int) grad.rows())
          throw Exception ("number of studies in base image does not match that in encoding file");
      }




    /*! \brief get the DW encoding matrix as per get_DW_scheme(), and
     * check that it matches the DW header in \a header 
     *
     * This is the version that should be used in any application that
     * processes the DWI raw data. */
    template <typename ValueType> 
      inline Math::Matrix<ValueType> get_valid_DW_scheme (const Image::Header& header)
      {
        Math::Matrix<ValueType> grad = get_DW_scheme<ValueType> (header);
        check_DW_scheme (header, grad);
        if (App::get_options ("scale_bvalue_by_grad").size())
          scale_bvalue_by_G_squared (grad);
        normalise_grad (grad);
        return grad;
      }


    //! \brief get the matrix mapping SH coefficients to directions
    /*! Computes the matrix mapping SH coefficients to the directions specified
     * in the DW_scheme of \a header, up to a given lmax. By default, this is
     * read from the -lmax command-line option (if \a lmax_from_command_line is
     * true), or otherwise computed from the number of DW directions in the
     * DW_scheme, up to a maximum value of \a max_lmax (defaults to 8). If \a
     * lmax is specified, this is the value used, unless overriden by the
     * command-line (if \a lmax_from_command_line is true).
     *
     * Note that this uses get_valid_DW_scheme() to get the DW_scheme, so will
     * check for the -grad option as required. */
    template <typename ValueType>
      inline Math::Matrix<ValueType> get_SH2amp_mapping (
          const Image::Header& header, 
          Math::Matrix<ValueType>& grad,
          Math::Matrix<ValueType>& directions,
          std::vector<size_t>& dwis, 
          std::vector<size_t>& bzeros, 
          bool lmax_from_command_line = true, 
          int lmax = -1, 
          int max_lmax = 8, 
          ValueType bvalue_threshold = NAN)
      {
        grad = get_valid_DW_scheme<ValueType> (header);

        DWI::Shells shells (grad);
        shells.select_shells (true, true);
        if (shells.smallest().is_bzero())
          bzeros = shells.smallest().get_volumes();
        dwis = shells.largest().get_volumes();

        if (lmax_from_command_line) {
          App::Options opt = App::get_options ("lmax");
          if (opt.size()) {
            lmax = to<int> (opt[0][0]);
            int lmax_from_DW = Math::SH::LforN (dwis.size());
            if (lmax > lmax_from_DW) {
              WARN ("not enough directions in DW scheme for lmax = " + str(lmax) + " - dropping down to " + str(lmax_from_DW));
              lmax = lmax_from_DW;
            }
          }
        }

        if (lmax < 0) {
          lmax = Math::SH::LforN (dwis.size());
          if (lmax > max_lmax)
            lmax = max_lmax;
        }

        INFO ("computing SH transform using lmax = " + str (lmax));

        gen_direction_matrix (directions, grad, dwis);

        Math::Matrix<ValueType> SH;
        Math::SH::init_transform (SH, directions, lmax);

        return SH;
      }


    template <typename ValueType>
      inline Math::Matrix<ValueType> get_SH2amp_mapping (
          const Image::Header& header, 
          bool lmax_from_command_line = true, 
          int lmax = -1, 
          int max_lmax = 8, 
          ValueType bvalue_threshold = NAN)
      {
        std::vector<size_t> dwis, bzeros;
        Math::Matrix<ValueType> grad, directions;
        return get_SH2amp_mapping (header, grad, directions, dwis, bzeros, lmax_from_command_line, lmax, max_lmax, bvalue_threshold);
      }


  }
}

#endif
<|MERGE_RESOLUTION|>--- conflicted
+++ resolved
@@ -100,30 +100,8 @@
      * and may also involve re-ordering and/or inverting of the vector elements
      * to match the re-ordering performed by MRtrix for non-axial scans. */
     template <typename ValueType> 
-<<<<<<< HEAD
-      void load_bvecs_bvals (Math::Matrix<ValueType>& grad, const Image::Header& header)
-      {
-        std::string dir_path = Path::dirname (header.name());
-        std::string bvals_path = Path::join (dir_path, "bvals");
-        std::string bvecs_path = Path::join (dir_path, "bvecs");
-        bool found_bvals = Path::is_file (bvals_path);
-        bool found_bvecs = Path::is_file (bvecs_path);
-
-        if (!found_bvals && !found_bvecs) {
-          const std::string prefix = header.name().substr (0, header.name().find_last_of ('.'));
-          bvals_path = prefix + "_bvals";
-          bvecs_path = prefix + "_bvecs";
-          found_bvals = Path::is_file (bvals_path);
-          found_bvecs = Path::is_file (bvecs_path);
-        }
-
-        if (found_bvals && !found_bvecs)
-          throw Exception ("found bvals file but not bvecs file");
-        else if (!found_bvals && found_bvecs)
-          throw Exception ("found bvecs file but not bvals file");
-        else if (!found_bvals && !found_bvecs)
-          throw Exception ("could not find either bvecs or bvals gradient files");
-
+      void load_bvecs_bvals (Math::Matrix<ValueType>& grad, const Image::Header& header, const std::string& bvecs_path, const std::string& bvals_path)
+      {
         Math::Matrix<ValueType> bvals, bvecs;
         bvals.load (bvals_path);
         bvecs.load (bvecs_path);
@@ -144,30 +122,6 @@
           G(n,order[1]) = header.stride(order[1]) > 0 ? bvecs(1,n) : -bvecs(1,n);
           G(n,order[2]) = header.stride(order[2]) > 0 ? bvecs(2,n) : -bvecs(2,n);
         }
-=======
-      void load_bvecs_bvals (Math::Matrix<ValueType>& grad, const Image::Header& header, const std::string& bvecs_path, const std::string& bvals_path)
-    {
-      Math::Matrix<ValueType> bvals, bvecs;
-      bvals.load (bvals_path);
-      bvecs.load (bvecs_path);
-
-      if (bvals.rows() != 1) throw Exception ("bvals file must contain 1 row only");
-      if (bvecs.rows() != 3) throw Exception ("bvecs file must contain exactly 3 rows");
-
-      if (bvals.columns() != bvecs.columns() || bvals.columns() != size_t(header.dim (3)))
-        throw Exception ("bvals and bvecs files must have same number of diffusion directions as DW-image");
-
-      // account for the fact that bvecs are specified wrt original image axes,
-      // which may have been re-ordered and/or inverted by MRtrix to match the
-      // expected anatomical frame of reference:
-      std::vector<size_t> order = Image::Stride::order (header, 0, 3);
-      Math::Matrix<ValueType> G (bvecs.columns(), 3);
-      for (size_t n = 0; n < G.rows(); ++n) {
-        G(n,order[0]) = header.stride(order[0]) > 0 ? bvecs(0,n) : -bvecs(0,n);
-        G(n,order[1]) = header.stride(order[1]) > 0 ? bvecs(1,n) : -bvecs(1,n);
-        G(n,order[2]) = header.stride(order[2]) > 0 ? bvecs(2,n) : -bvecs(2,n);
-      }
->>>>>>> f1817099
 
         // rotate gradients into scanner coordinate system:
         grad.allocate (G.rows(), 4);
