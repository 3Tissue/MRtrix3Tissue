#!/usr/bin/python

import platform, sys, os, time, threading, subprocess, copy, codecs, glob, atexit, tempfile


config_file = 'config.default'


system = None
dependencies = False
verbose = False
targets = []

global todo, headers, object_deps, file_flags, lock, print_lock, stop
global include_paths
todo, headers, object_deps, file_flags = {}, {}, {}, {}
lock = threading.Lock()
print_lock = threading.Lock()
stop = False
error_stream = None

logfile = open ('build.log', 'w')



def pipe_errors_to_less_handler():
  global error_stream
  if len (error_stream):
    try:
      [ fid, name ] = tempfile.mkstemp()
      try:
        fid = os.fdopen (fid, 'wb')
        fid.write (error_stream.encode (errors='ignore'))
        fid.close()
        os.system ("less " + name)
      except Exception as e:
        sys.stderr.write (str (e))
      os.unlink (name)
    except Exception as e:
      sys.stderr.write (str (e))



if sys.stderr.isatty():
  error_stream = ''
  atexit.register (pipe_errors_to_less_handler)




def disp (msg):
  print_lock.acquire()
  logfile.write (msg)
  sys.stdout.write (msg)
  print_lock.release()
  
def log (msg):
  print_lock.acquire()
  logfile.write (msg)
  if verbose:
    sys.stderr.write (msg)
  print_lock.release()

def error (msg):
  global error_stream
  print_lock.acquire()
  logfile.write (msg)
  if error_stream is not None:
    error_stream += msg
  else:
    sys.stderr.write (msg)
  print_lock.release()
  


def split_path (filename):
  return filename.replace ('\\', '/').split ('/')



# common definitions:

bin_dir = 'bin'
cmd_dir = 'cmd'
lib_dir = 'lib'
misc_dir = 'src'
other_dir = '3rd_party'
doc_dir = 'doc'
dev_dir = 'dev'

cpp_suffix = '.cpp'
h_suffix = '.h'
libname = 'mrtrix'
config_suffix = ''




include_paths = [ misc_dir, cmd_dir ]
if os.path.exists (other_dir):
  include_paths += [ other_dir ]

# check if we are compiling a separate project:
mrtrix_dir = '.'
build_script = sys.argv[0]
separate_project = False

def get_real_name (path):
  if os.path.islink (path): return os.readlink (path)
  else: return (path)

while os.path.abspath (os.path.dirname (get_real_name (build_script))) != os.path.abspath (mrtrix_dir):
  if not separate_project:
    log ('compiling separate project against:' + os.linesep)
  separate_project = True
  build_script = os.path.normpath (os.path.join (mrtrix_dir, get_real_name (build_script)))
  mrtrix_dir = os.path.dirname (build_script)
  include_paths += [ os.path.join (mrtrix_dir, misc_dir) ]
  if os.path.exists (os.path.join (mrtrix_dir, other_dir)):
    include_paths += [ os.path.join (mrtrix_dir, other_dir) ]
  log ('    ' + mrtrix_dir + os.linesep)

if separate_project:
  config_file = os.path.join (mrtrix_dir, config_file)

  log (os.linesep);






# parse command-line:
for arg in sys.argv[1:]:
  if '-help'.startswith (arg):
    print ('''
usage: ./build [-verbose] [-dependencies] [target ...]

In most cases, a simple invocation is all that is required:

  $ ./build

If no targets are provided, the command will default to building 
all applications by scanning through the cmd/ folder. 

The special target 'clean' is used to remove all compiler-generated 
files, including objects, executables, and shared libraries. 

OPTIONS:

  -verbose       print each command as it is being invoked
  -dependencies  print the list of dependencies for every target 
''')
    exit (0)
  elif   '-verbose'.startswith(arg): 
    verbose = True
  elif '-dependencies'.startswith(arg): 
    dependencies = True
  elif arg[0] == '-':
    sys.stderr.write ('unknown command-line option "' + arg + '"\n')
    sys.exit (1)
  elif arg == 'clean':
    targets = [ 'clean' ]
    break
  elif os.path.isfile (os.path.join (mrtrix_dir, "config." + arg)):
    config_file = os.path.join (mrtrix_dir, "config." + arg)
    config_suffix = '__' + arg
  else: targets.append(arg)





# load configuration file:
try:
  log ('reading configuration from "' + config_file + '"...' + os.linesep)
  exec (codecs.open (config_file, mode='r', encoding='utf-8').read())
except IOError:
  sys.stderr.write ('''no configuration file found!
please run "./configure" prior to invoking this script

''')
  sys.exit (1)


environ = os.environ.copy()
environ.update ({ 'PATH': PATH })


if ld_enabled and len(runpath):
    ld_flags += [ runpath+os.path.relpath (lib_dir,bin_dir) ]

if separate_project:
  lib_dir = os.path.join (mrtrix_dir, lib_dir)
  if ld_enabled and len(runpath):
    ld_flags += [ runpath+os.path.relpath (lib_dir,bin_dir) ]



# get version info:

if ld_enabled:
  libname += config_suffix
  ld_flags.insert(0, '-l' + libname)
  libname = lib_prefix + libname + lib_suffix

obj_suffix = config_suffix + obj_suffix
exe_suffix = config_suffix + exe_suffix
moc_cpp_suffix = config_suffix + '_moc' + cpp_suffix
moc_obj_suffix = config_suffix + '_moc' + obj_suffix



# Qt4 settings:
#qt4_cflags += [ '-I' + entry for entry in qt4_include_path ]



# other settings:
include_paths += [ lib_dir, cmd_dir ]
cpp_flags += [ '-I' + entry for entry in include_paths ]
ld_flags += [ '-L' + lib_dir ]









###########################################################################
#                           TODO list Entry
###########################################################################

class Entry:
  def __init__ (self, name):
    global todo
    if name in todo.keys(): return
    todo[name] = self

    self.name = name
    self.cmd = []
    self.deps = set()
    self.action = 'NA'
    self.timestamp = mtime (self.name)
    self.dep_timestamp = self.timestamp
    self.currently_being_processed = False

    if is_executable (self.name): self.set_executable()
    elif is_icon (self.name): self.set_icon()
    elif is_object (self.name): self.set_object()
    elif is_library (self.name): self.set_library()
    elif is_moc (self.name): self.set_moc()
    elif not os.path.exists (self.name): 
      raise Exception ('unknown target "' + self.name + '"')

    [ Entry(item) for item in self.deps ]
    dep_timestamp = [ todo[item].timestamp for item in todo.keys() if item in self.deps and not is_library(item) ]
    dep_timestamp += [ todo[item].dep_timestamp for item in todo.keys() if item in self.deps and not is_library(item) ]
    if len(dep_timestamp): 
      self.dep_timestamp = max(dep_timestamp)

    

  def execute (self):
    if self.action == 'RCC':
      with codecs.open (self.cmd[1], mode='w', encoding='utf-8') as fd:
        fd.write ('<!DOCTYPE RCC><RCC version="1.0">\n<qresource>\n')
        for entry in self.deps:
          entry = os.path.basename (entry)
          if not entry.startswith ('config.'):
            fd.write ('<file>' + entry + '</file>\n')
        fd.write ('</qresource>\n</RCC>\n')
      
    if len(self.cmd) > 0: 
      return execute ('[' + self.action + '] ' + self.name, self.cmd)
    else: 
      return None


  def set_executable (self):
    self.action = 'LB'
    if len(exe_suffix) > 0: cc_file = self.name[:-len(exe_suffix)]
    else: cc_file = self.name
    cc_file = os.path.join (cmd_dir, os.sep.join (split_path(cc_file)[1:])) + cpp_suffix
    self.deps = list_cmd_deps(cc_file)

    skip = False
    flags = copy.copy (gsl_ldflags)
    if 'Q' in file_flags[cc_file]: flags += qt_ldflags

    if not skip: 
      if not os.path.isdir (bin_dir): 
        os.mkdir (bin_dir)

      if not ld_enabled: 
        self.deps = self.deps.union (list_lib_deps())

      self.cmd = fillin (ld, { 
        'LDFLAGS': [ s.replace ('LIBNAME', os.path.basename (self.name)) for s in ld_flags ] + flags,
        'OBJECTS': self.deps,
        'EXECUTABLE': [ self.name ] })

      try:
        if ld_use_shell: self.cmd = [ 'sh', '-c', ' '.join(self.cmd) ]
      except NameError: pass

      if ld_enabled:
        self.deps.add (os.path.join (lib_dir, libname))



  def set_object (self):
    self.action = 'CC'
    cc_file = self.name[:-len(obj_suffix)] + cpp_suffix
    self.deps = set([ cc_file ])
    flags = copy.copy (gsl_cflags)

    if is_moc (cc_file):
      src_header = cc_file[:-len(moc_cpp_suffix)] + h_suffix
      list_headers (src_header)
      file_flags[cc_file] = file_flags[src_header]
    else: self.deps = self.deps.union (list_headers (cc_file))
    self.deps.add (config_file)

    skip = False
    if 'Q' in file_flags[cc_file]: flags += qt_cflags

    if not skip: 
      self.cmd = fillin (cpp, { 
        'CFLAGS': cpp_flags + flags,
        'OBJECT': [ self.name ],
        'SRC': [ cc_file ] })


  def set_moc (self):
    self.action = 'MOC'
    src_file = self.name[:-len(moc_cpp_suffix)] + h_suffix
    self.deps = set([ src_file ])
    self.deps = self.deps.union (list_headers (src_file))
    self.deps.add (config_file)
    self.cmd = [ moc ]
    self.cmd += [ src_file, '-o', self.name ]

    
  def set_library (self):
    if not ld_enabled:
      error ('ERROR: shared library generation is disabled in this configuration')
      exit (1)

    self.action = 'LD'
    self.deps = list_lib_deps()

    self.cmd = fillin (ld_lib, {
      'LDLIB_FLAGS': [ s.replace ('LIBNAME', os.path.basename (self.name)) for s in ld_lib_flags ],
      'OBJECTS': [ item for item in self.deps ],
      'LIB': [ self.name ] })

    try:
      if ld_use_shell: self.cmd = [ 'sh', '-c', ' '.join(self.cmd) ]
    except NameError: pass


  def set_icon (self):
    self.action = 'RCC'
    with codecs.open (self.name[:-len(cpp_suffix)]+h_suffix, mode='r', encoding='utf-8') as fd:
      for line in fd:
        if line.startswith ('//RCC:'):
          for entry in line[6:].strip().split():
            self.deps = self.deps.union (glob.glob (os.path.join (mrtrix_dir, 'icons', entry)))
    self.deps.add (config_file)
    self.cmd = [ rcc, os.path.join ('icons', os.path.basename (os.path.dirname(self.name)) + '.qrc'), '-o', self.name ]


  def need_rebuild (self):
    return self.timestamp == float("inf") or self.timestamp < self.dep_timestamp

  def display (self):
    sys.stdout.write ('[' + self.action + '] ' + self.name)
    if self.need_rebuild():
      sys.stdout.write (' [REBUILD]')
    sys.stdout.write (''':
  deps: ''' + ' '.join(self.deps) + '''
  command: ''' + ' '.join(self.cmd) + '''
  timestamp: ''' + str(self.timestamp) + ', dep timestamp: ' + str(self.dep_timestamp) + '''
''')






###########################################################################
#                         FUNCTION DEFINITIONS
###########################################################################


def default_targets():
  if not os.path.isdir (cmd_dir): 
    sys.stderr.write ('ERROR: no "cmd" folder - unable to determine default targets' + os.linesep)
    sys.exit (1)
  for entry in os.listdir (cmd_dir):
    if entry.endswith(cpp_suffix):
      targets.append (os.path.join (bin_dir, entry[:-len(cpp_suffix)] + exe_suffix))
  return targets

def is_executable (target):
  return split_path (target)[0] == bin_dir and not is_moc (target)

def is_library (target):
  return target.endswith (lib_suffix) and split_path(target)[-1].startswith (lib_prefix)

def is_object (target):
  return target.endswith (obj_suffix)

def is_moc (target):
  return target.endswith (moc_cpp_suffix)

def is_icon (target):
  return os.path.basename (target) == 'icons'+cpp_suffix

def mtime (target):
  if not os.path.exists (target): return float('inf')
  return os.stat(target).st_mtime


def fillin (template, keyvalue):
  cmd = []
  for item in template:
    if item in keyvalue: 
      cmd += keyvalue[item]
    else: 
      cmd += [ item ]
  return cmd




def execute (message, cmd):
  disp (message + os.linesep)
  log (' '.join(cmd) + os.linesep)

  try: 
    process = subprocess.Popen (cmd, stdout=subprocess.PIPE, stderr=subprocess.PIPE, env=environ)
    ( stdout, stderr ) = process.communicate()
    if process.returncode != 0:
      if error_stream is not None:
        disp ('ERROR: ' + message + os.linesep)
      error ('\nERROR: ' + message + '\n\n' + ' '.join(cmd) + '\n\nfailed with output\n\n' + stderr.decode (errors='ignore'))
      return 1
    if len(stdout):
      error ('STDOUT: ' + message + '\n' + stdout.decode (errors='ignore'))
    if len(stderr):
      error ('STDERR: ' + message + '\n' + stderr.decode (errors='ignore'))

  except OSError:
    error (cmd[0] + ': command not found')
    return 1
  except:
    error ('unexpected exception: ' + str(sys.exc_info()))
    raise


def print_deps (current_file, indent=''):
  sys.stdout.write (indent + current_file)
  if current_file in file_flags: 
    if len(file_flags[current_file]): 
      sys.stdout.write (' [' + file_flags[current_file] + ']')
  sys.stdout.write (os.linesep)
  if len(todo[current_file].deps):
    for entry in todo[current_file].deps:
      print_deps (entry, indent + '    ')




def is_GUI_target (current_file):
<<<<<<< HEAD
  if 'gui' in current_file.split (os.path.sep):
=======
  if 'gui' in split_path (current_file):
>>>>>>> a99ee41c
    return True
  if current_file in file_flags: 
    if 'Q' in file_flags[current_file]: 
      return True
  if len(todo[current_file].deps):
    for entry in todo[current_file].deps:
      if is_GUI_target (entry):
        return True
  return False



def list_headers (current_file):
  global headers, file_flags

  if current_file not in headers.keys(): 
    headers[current_file] = set()

    if current_file not in file_flags: 
      file_flags[current_file] = ''

    if 'gui' in split_path (current_file):
      if 'Q' not in file_flags[current_file]:
        file_flags[current_file] += 'Q'
    if not os.path.exists (current_file):
<<<<<<< HEAD
      if 'gui' in current_file.split (os.path.sep) or os.path.basename(current_file) == 'icons'+cpp_suffix: 
        if 'Q' not in file_flags[current_file]:
          file_flags[current_file] += 'Q'
=======
      if os.path.basename(current_file) == 'icons'+cpp_suffix: 
>>>>>>> a99ee41c
        return headers[current_file]
      sys.stderr.write ('ERROR: cannot find file "' + current_file + '"' + os.linesep)
      sys.exit(1)
    with codecs.open (current_file, mode='r', encoding='utf-8') as fd:
      for line in fd:
        line = line.strip()
        if line.startswith('#include'):
          line = line[8:].split ('//')[0].split ('/*')[0].strip()
          if line[0] == '"':
            line = line[1:].rstrip('"')
            for path in include_paths:
              if os.path.exists (os.path.join (path, line)):
                line = os.path.join (path, line)
                headers[current_file].add (line)
                [ headers[current_file].add(entry) for entry in list_headers(line) ]
                break
            else:
              sys.stderr.write ('ERROR: cannot find header file \"' + line + '\" (from file \"' + current_file + '\")' + os.linesep)
              sys.exit(1)
        elif line == 'Q_OBJECT':
          if 'M' not in file_flags[current_file]:
            file_flags[current_file] += 'M'

    for entry in headers[current_file]:
      for c in file_flags[entry]:
        if c != 'M' and c not in file_flags[current_file]:
          file_flags[current_file] += c

  return headers[current_file]






def list_cmd_deps (file_cc):
  global object_deps, file_flags

  if file_cc not in object_deps.keys():
    object_deps[file_cc] = set([ file_cc[:-len(cpp_suffix)] + obj_suffix ])
    for entry in list_headers (file_cc):
      if os.path.abspath(entry).startswith(os.path.abspath(lib_dir)): continue
      if 'M' in file_flags[entry]: 
        object_deps[file_cc] = object_deps[file_cc].union ([ entry[:-len(h_suffix)] + moc_obj_suffix ])
      entry_cc = entry[:-len(h_suffix)] + cpp_suffix
      if os.path.exists (entry_cc):
        object_deps[file_cc] = object_deps[file_cc].union (list_cmd_deps(entry_cc))
      if os.path.basename (entry) == 'icons'+h_suffix:
        object_deps[file_cc].add (entry[:-len(h_suffix)]+obj_suffix)
    if file_cc not in file_flags: file_flags[file_cc] = ''
    for entry in headers[file_cc]:
      for c in file_flags[entry]:
        if c != 'M' and c not in file_flags[file_cc]:
          file_flags[file_cc] += c

  return object_deps[file_cc]



def list_lib_deps ():
  deps = set()
  for root, dirs, files in os.walk (lib_dir):
    for current_file in files:
      if current_file[0] == '.': continue
      if current_file.endswith (cpp_suffix):
        deps.add (os.path.join (root, current_file[:-len(cpp_suffix)] + obj_suffix))

  return (deps)



def build_next (id):
  global todo, lock, stop

  try:
    while not stop:
      current = None
      lock.acquire()
      if len(todo):
        for item in todo.keys():
          if todo[item].currently_being_processed: continue
          unsatisfied_deps = set(todo[item].deps).intersection (todo.keys())
          if not len(unsatisfied_deps):
            todo[item].currently_being_processed = True
            current = item
            break
      else: stop = max (stop, 1)
      lock.release()
  
      if stop: return
      if current == None: 
        time.sleep (0.01)
        continue
  
      target = todo[current]
      if target.execute():
        stop = 2
        return

      lock.acquire()
      del todo[current]
      lock.release()

  except:
    stop = 2
    return
    
  stop = max(stop, 1)



def start_html (fid, title, left, up, home, right):
  fid.write ('<!DOCTYPE HTML PUBLIC "-//W3C//DTD HTML 4.0 Transitional//EN">\n<html>\n<head>\n<meta http-equiv="Content-Type" content="text/html;charset=iso-8859-1">\n')
  fid.write ('<title>MRtrix documentation</title>\n<link rel="stylesheet" href="../stylesheet.css" type="text/css" media=screen>\n</head>\n<body>\n\n')
  fid.write ('<table class=nav>\n<tr>\n<td><a href="' + left + '.html"><img src="../left.png"></a></td>\n')
  fid.write ('<td><a href="' + up + '.html"><img src="../up.png"></a></td>\n')
  fid.write ('<td><a href="' + home + '.html"><img src="../home.png"></a></td>\n')
  fid.write ('<th>' + title + '</th>\n')
  fid.write ('<td><a href="' + right + '.html"><img src="../right.png"></a></td>\n</tr>\n</table>\n')




def gen_command_html_help ():
  binaries = os.listdir (bin_dir)
  binaries.sort()
  description = []

  # generate each program's individual page:
  for n in range (0, len(binaries)):
    sys.stderr.write ('[DOC] ' + binaries[n] + os.linesep)
     
    process = subprocess.Popen ([ binaries[n], '__print_full_usage__' ], stdout=subprocess.PIPE)
    if process.wait() != 0:
      sys.stderr.write ('ERROR: unable to execute', binaries[n], ' - aborting' + os.linesep)
      return 1
    H = process.stdout.read().decode (errors='ignore')
    H = H.splitlines()

    with codecs.open (os.path.join (doc_dir, 'commands', binaries[n] + '.html'), mode='w', encoding='utf-8') as fid:

      if n == 0: prev = 'index'
      else: prev = binaries[n-1]

      if n == len(binaries)-1: next = 'index'
      else: next = binaries[n+1]

      start_html (fid, binaries[n], prev, 'index', '../index', next)
      fid.write ('<h2>Description</h2>\n')

      line = 0
      while not H[line].startswith ('ARGUMENT') and not H[line].startswith('OPTION'):
        if len(description) <= n: description.append (H[line])
        fid.write ('<p>\n' + H[line] + '\n</p>\n')
        line += 1
  
      arg = []
      opt = []
      while line < len(H)-2:
        if not H[line].startswith ('ARGUMENT') and not H[line].startswith ('OPTION'):
          sys.stderr.write ('ERROR: malformed usage for executable "' + binaries[n] + '" - aborting' + os.linesep)
          return 1
  
        if H[line].startswith ('ARGUMENT'):
          S = H[line].split (None, 5)
          A = [ S[1], int(S[2]), int(S[3]), S[4], H[line+1], H[line+2] ]
          if len(opt) > 0: opt[-1].append (A)
          else: arg.append(A)
  
        elif H[line].startswith ('OPTION'):
          S = H[line].split (None, 4)
          A = [ S[1], int(S[2]), int(S[3]), H[line+1], H[line+2] ]
          opt.append (A)
  
        line += 3
  
      fid.write ('<p class=indented><strong>syntax:</strong> &nbsp; &nbsp; ' + binaries[n] + ' [ options ] ')
      for A in arg:
        if A[1] == 0: fid.write ('[ ')
        fid.write (A[0] + ' ')
        if A[2] == 1: fid.write ('[ ' + A[0] + ' ... ')
        if A[1] == 0 or A[2] == 1: fid.write ('] ')
      fid.write ('</p>\n<h2>Arguments</h2>\n<table class=args>\n')
  

      for A in arg:
        fid.write ('<tr><td><b>' + A[0] + '</b>')
        if A[1] == 0 or A[2] == 1:
          fid.write (' [ ')
          if A[1] == 0: 
            fid.write ('optional')
            if A[2] == 1: fid.write (', ')
          if A[2] == 1: fid.write ('multiples allowed')
          fid.write (' ]')
        fid.write ('</td>\n<td>' + A[5] + '</td></tr>\n')
      fid.write ('</table>\n')

      fid.write ('<h2>Options</h2>\n<table class=args>\n')
      for O in opt:
        fid.write ('<tr><td><b>-' + O[0] + '</b>')
        for A in O[5:]: fid.write ('&nbsp;<i>' + A[0] + '</i>')
        fid.write ('</td>\n<td>' + O[4])
        if len(O) > 5:
          fid.write ('\n<table class=opts>\n')
          for A in O[5:]:
            fid.write ('<tr><td><i>' + A[0] + '</i></td>\n<td>' + A[5] + '</td></tr>\n')
          fid.write ('</table>')
        fid.write ('</td></tr>\n')
      fid.write ('</table>\n')
  
      fid.write ('</body>\n</html>')
  

  with codecs.open (os.path.join (doc_dir, 'commands', 'index.html'), mode='w', encoding='utf-8') as fid:
    start_html (fid, 'list of MRtrix commands', '../faq', '../index', '../index', '../appendix/index')
    fid.write ('<table class=cmdindex width=100%>\n')

    for n in range (0,len(binaries)):
      fid.write ('<tr><td><a href="' + binaries[n] + '.html">' + binaries[n] + '</a></td><td>' + description[n] + '</td></tr>\n')
    fid.write ('</table>\n</body>\n</html>')




def clean_cmd ():
  files_to_remove = []
  for root, dirs, files in os.walk ('.'):
    for current_file in files:
      if current_file[0] == '.': continue
      if current_file.endswith (obj_suffix) or ( current_file.startswith (lib_prefix) and current_file.endswith (lib_suffix) ) or current_file.endswith (moc_cpp_suffix) or current_file.endswith ('.qrc'):
        files_to_remove.append (os.path.join (root, current_file))
        
  dirs_to_remove = []
  if os.path.isdir (bin_dir):
    for root, dirs, files in os.walk (bin_dir, topdown=False):
      for current_file in files: 
        files_to_remove.append (os.path.join (root, current_file))
      for entry in dirs: 
        dirs_to_remove.append (os.path.join (root, entry))
  
  if os.path.isdir (dev_dir):
    sys.stderr.write ('[RM] development doc' + os.linesep)
    for root, dirs, files in os.walk (dev_dir, topdown=False):
      for entry in files:
        os.remove (os.path.join (root, entry))
      for entry in dirs:
        os.rmdir (os.path.join (root, entry))
    os.rmdir (dev_dir)

  if len(files_to_remove):
    sys.stderr.write ('[RM] ' + ' '.join(files_to_remove) + os.linesep)
    for entry in files_to_remove: 
      os.remove (entry)

  if len(dirs_to_remove):
    sys.stderr.write ('[RM] ' + ' '.join (dirs_to_remove) + os.linesep)
    for entry in dirs_to_remove: 
      os.rmdir (entry)



def get_git_version (folder):
  log ('''
getting git version in folder "''' + folder + '"... ')

  try: 
    process = subprocess.Popen ([ 'git', 'describe', '--abbrev=8', '--dirty', '--always' ], cwd=folder, stdout=subprocess.PIPE, stderr=subprocess.PIPE)
    ( git_version, stderr ) = process.communicate()
    if process.returncode == 0:
      git_version = git_version.decode("utf-8").strip()
      log (git_version + '\n')
      return git_version
  except:
    pass


  log ('not found\n')
  return 'unknown'


def update_git_version (folder, git_version_file, macro_name):
  git_version = get_git_version (folder)
  version_file_contents = '#define ' + macro_name + ' "' + git_version + '"\n'
  current_version_file_contents = ''
  try:
    with open (git_version_file) as fd:
      current_version_file_contents = fd.read()
  except:
    pass
    
  if not current_version_file_contents or (version_file_contents != current_version_file_contents and git_version != 'unknown'):

    log ('version file "' + git_version_file + '" is out of date - updating\n')
    with open (git_version_file, 'w') as fd:
      fd.write (version_file_contents)



###########################################################################
#                            START OF PROGRAM
###########################################################################



if 'clean' in targets:
  clean_cmd()
  sys.exit (0)

if doc_dir in targets: 
  sys.exit (gen_command_html_help());
    
if dev_dir in targets: 
  sys.exit (execute ('[DOC] development', [ 'doxygen' ]))
    
if len(targets) == 0: 
  targets = default_targets()



# get git version info:
update_git_version (mrtrix_dir, os.path.join (mrtrix_dir, 'lib/version.h'), 'MRTRIX_GIT_VERSION')

if separate_project:
  if not os.path.exists (misc_dir):
    os.mkdir (misc_dir)
  git_version_file = os.path.join (misc_dir, 'project_version.h')
  update_git_version ('.', git_version_file, 'MRTRIX_PROJECT_VERSION');
  if not os.path.exists (git_version_file):
    with open (git_version_file, 'w'):
      pass


    





log ('''
compiling TODO list...
''')

try: [ Entry(item) for item in targets ]
except Exception as e: 
  sys.stderr.write ('ERROR: ' + str(e) + os.linesep)
  sys.exit (1)



# for nogui config, remove GUI elements from targets and todo list:
if nogui:
  nogui_targets = []
  for entry in targets:
    if not is_GUI_target (entry):
      nogui_targets.append (entry)
  targets = nogui_targets
  
  nogui_todo = {}
  for item in todo.keys():
    if not is_GUI_target (todo[item].name):
       nogui_todo[item] = todo[item]
  todo = nogui_todo





log ('building targets: ' + ' '.join (targets) + os.linesep)


if dependencies:
  sys.stderr.write ('''
Printing dependencies:

''')
  for entry in targets:
    print_deps (entry)
  sys.exit (0)

todo_tmp = todo
todo = {}
for item in todo_tmp.keys():
  if todo_tmp[item].action != 'NA' and todo_tmp[item].need_rebuild():
    todo[item] = todo_tmp[item]

log ('TODO list contains ' + str(len(todo)) + ''' items

''')


#for entry in todo.values(): entry.display()

if not len(todo): sys.exit(0)



try: num_processors = os.sysconf('SC_NPROCESSORS_ONLN')
except:
  try: num_processors = int(os.environ['NUMBER_OF_PROCESSORS'])
  except: num_processors = 1
  
log ('''

launching ''' + str(num_processors) + ''' threads

''')

threads = []
for i in range (1, num_processors):
  t = threading.Thread (target=build_next, args=(i,));
  t.start()
  threads.append (t)

build_next(0)

for t in threads: t.join()

sys.exit (stop > 1)

<|MERGE_RESOLUTION|>--- conflicted
+++ resolved
@@ -476,11 +476,7 @@
 
 
 def is_GUI_target (current_file):
-<<<<<<< HEAD
-  if 'gui' in current_file.split (os.path.sep):
-=======
   if 'gui' in split_path (current_file):
->>>>>>> a99ee41c
     return True
   if current_file in file_flags: 
     if 'Q' in file_flags[current_file]: 
@@ -506,13 +502,7 @@
       if 'Q' not in file_flags[current_file]:
         file_flags[current_file] += 'Q'
     if not os.path.exists (current_file):
-<<<<<<< HEAD
-      if 'gui' in current_file.split (os.path.sep) or os.path.basename(current_file) == 'icons'+cpp_suffix: 
-        if 'Q' not in file_flags[current_file]:
-          file_flags[current_file] += 'Q'
-=======
       if os.path.basename(current_file) == 'icons'+cpp_suffix: 
->>>>>>> a99ee41c
         return headers[current_file]
       sys.stderr.write ('ERROR: cannot find file "' + current_file + '"' + os.linesep)
       sys.exit(1)
