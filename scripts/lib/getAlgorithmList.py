--- conflicted
+++ resolved
@@ -9,14 +9,10 @@
   path = os.path.basename(execpath)
   if not path[0].isalpha():
     path = '_' + path
-<<<<<<< HEAD
-  src_file_list = os.listdir(os.path.join(os.path.dirname(os.path.abspath(execpath)), 'src', path))
-=======
-  src_file_dir = os.path.join(os.path.dirname(os.path.abspath(sys.argv[0])), 'src', path)
+  src_file_dir = os.path.join(os.path.dirname(os.path.abspath(execpath)), 'src', path)
   if not os.path.isdir (src_file_dir):
     errorMessage('Unable to query script source directory ' + src_file_dir + ' (have you moved the script?)')
   src_file_list = os.listdir(src_file_dir)
->>>>>>> f6dacd6d
   for filename in src_file_list:
     filename = filename.split('.')
     if len(filename) == 2 and filename[1] == 'py' and not filename[0] == '__init__':
