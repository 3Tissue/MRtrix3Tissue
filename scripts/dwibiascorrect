--- conflicted
+++ resolved
@@ -14,10 +14,7 @@
 from lib.isWindows     import isWindows
 from lib.runCommand    import runCommand
 
-<<<<<<< HEAD
-=======
 lib.app.author = 'Robert E. Smith (robert.smith@florey.edu.au)'
->>>>>>> a251a1ae
 lib.app.initCitations([ 'fast', 'FSL' ])
 lib.app.initParser('Perform B1 field inhomogeneity correction for a DWI volume series')
 lib.app.parser.add_argument('input',  help='The input image series to be corrected')
